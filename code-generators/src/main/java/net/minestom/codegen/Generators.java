package net.minestom.codegen;

import net.minestom.codegen.color.DyeColorGenerator;
import net.minestom.codegen.fluid.FluidGenerator;
import net.minestom.codegen.recipe.RecipeTypeGenerator;
import org.slf4j.Logger;
import org.slf4j.LoggerFactory;

import java.io.File;
import java.io.InputStream;

public class Generators {
    private static final Logger LOGGER = LoggerFactory.getLogger(Generators.class);

    public static void main(String[] args) {
        if (args.length != 1) {
            LOGGER.error("Usage: <target folder>");
            return;
        }
        File outputFolder = new File(args[0]);

        // Special generators
        new DyeColorGenerator(resource("dye_colors.json"), outputFolder).generate();
        new RecipeTypeGenerator(resource("recipe_types.json"), outputFolder).generate();

<<<<<<< HEAD
        // Generic protocol object
=======
>>>>>>> 05a4bb77
        var generator = new CodeGenerator(outputFolder);

        // Static registries
        generator.generate(resource("blocks.json"), "net.minestom.server.instance.block", "Block", "BlockImpl", "Blocks");
        generator.generate(resource("items.json"), "net.minestom.server.item", "Material", "MaterialImpl", "Materials");
        generator.generate(resource("entities.json"), "net.minestom.server.entity", "EntityType", "EntityTypeImpl", "EntityTypes");
<<<<<<< HEAD
        generator.generate(resource("biomes.json"), "net.minestom.server.world.biomes", "Biome", "BiomeImpl", "Biomes");
=======
>>>>>>> 05a4bb77
        generator.generate(resource("enchantments.json"), "net.minestom.server.item.enchant", "Enchantment", "EnchantmentImpl", "Enchantments");
        generator.generate(resource("potion_effects.json"), "net.minestom.server.potion", "PotionEffect", "PotionEffectImpl", "PotionEffects");
        generator.generate(resource("potions.json"), "net.minestom.server.potion", "PotionType", "PotionTypeImpl", "PotionTypes");
        generator.generate(resource("particles.json"), "net.minestom.server.particle", "Particle", "ParticleImpl", "Particles");
        generator.generate(resource("sounds.json"), "net.minestom.server.sound", "SoundEvent", "BuiltinSoundEvent", "SoundEvents");
        generator.generate(resource("custom_statistics.json"), "net.minestom.server.statistic", "StatisticType", "StatisticTypeImpl", "StatisticTypes");
<<<<<<< HEAD
        generator.generate(resource("damage_types.json"), "net.minestom.server.entity.damage", "DamageType", "DamageTypeImpl", "DamageTypes");
        generator.generate(resource("trim_materials.json"), "net.minestom.server.item.armor", "TrimMaterial", "TrimMaterialImpl", "TrimMaterials");
        generator.generate(resource("trim_patterns.json"), "net.minestom.server.item.armor", "TrimPattern", "TrimPatternImpl", "TrimPatterns");
        generator.generate(resource("attributes.json"), "net.minestom.server.entity.attribute", "Attribute", "AttributeImpl", "Attributes");
=======
        generator.generate(resource("attributes.json"), "net.minestom.server.entity.attribute", "Attribute", "AttributeImpl", "Attributes");

        // Dynamic registries
        generator.generateKeys(resource("chat_types.json"), "net.minestom.server.message", "ChatType", "ChatTypes");
        generator.generateKeys(resource("dimension_types.json"), "net.minestom.server.world", "DimensionType", "DimensionTypes");
        generator.generateKeys(resource("biomes.json"), "net.minestom.server.world.biome", "Biome", "Biomes");
        generator.generateKeys(resource("damage_types.json"), "net.minestom.server.entity.damage", "DamageType", "DamageTypes");
        generator.generateKeys(resource("trim_materials.json"), "net.minestom.server.item.armor", "TrimMaterial", "TrimMaterials");
        generator.generateKeys(resource("trim_patterns.json"), "net.minestom.server.item.armor", "TrimPattern", "TrimPatterns");
        generator.generateKeys(resource("banner_patterns.json"), "net.minestom.server.instance.block.banner", "BannerPattern", "BannerPatterns");
        generator.generateKeys(resource("wolf_variants.json"), "net.minestom.server.entity.metadata.animal.tameable", "WolfMeta.Variant", "WolfVariants");
>>>>>>> 05a4bb77

        // Generate fluids
        new FluidGenerator(resource("fluids.json"), outputFolder).generate();

        // TODO: Generate villager professions
//        new VillagerProfessionGenerator(
//                new File(inputFolder, targetVersion + "_villager_professions.json"),
//                outputFolder
//        ).generate();
        // TODO: Generate villager types
//        new VillagerTypeGenerator(
//                new File(inputFolder, targetVersion + "_villager_types.json"),
//                outputFolder
//        ).generate();
        LOGGER.info("Finished generating code");
    }

    private static InputStream resource(String name) {
        return Generators.class.getResourceAsStream("/" + name);
    }
}<|MERGE_RESOLUTION|>--- conflicted
+++ resolved
@@ -23,32 +23,18 @@
         new DyeColorGenerator(resource("dye_colors.json"), outputFolder).generate();
         new RecipeTypeGenerator(resource("recipe_types.json"), outputFolder).generate();
 
-<<<<<<< HEAD
-        // Generic protocol object
-=======
->>>>>>> 05a4bb77
         var generator = new CodeGenerator(outputFolder);
 
         // Static registries
         generator.generate(resource("blocks.json"), "net.minestom.server.instance.block", "Block", "BlockImpl", "Blocks");
         generator.generate(resource("items.json"), "net.minestom.server.item", "Material", "MaterialImpl", "Materials");
         generator.generate(resource("entities.json"), "net.minestom.server.entity", "EntityType", "EntityTypeImpl", "EntityTypes");
-<<<<<<< HEAD
-        generator.generate(resource("biomes.json"), "net.minestom.server.world.biomes", "Biome", "BiomeImpl", "Biomes");
-=======
->>>>>>> 05a4bb77
         generator.generate(resource("enchantments.json"), "net.minestom.server.item.enchant", "Enchantment", "EnchantmentImpl", "Enchantments");
         generator.generate(resource("potion_effects.json"), "net.minestom.server.potion", "PotionEffect", "PotionEffectImpl", "PotionEffects");
         generator.generate(resource("potions.json"), "net.minestom.server.potion", "PotionType", "PotionTypeImpl", "PotionTypes");
         generator.generate(resource("particles.json"), "net.minestom.server.particle", "Particle", "ParticleImpl", "Particles");
         generator.generate(resource("sounds.json"), "net.minestom.server.sound", "SoundEvent", "BuiltinSoundEvent", "SoundEvents");
         generator.generate(resource("custom_statistics.json"), "net.minestom.server.statistic", "StatisticType", "StatisticTypeImpl", "StatisticTypes");
-<<<<<<< HEAD
-        generator.generate(resource("damage_types.json"), "net.minestom.server.entity.damage", "DamageType", "DamageTypeImpl", "DamageTypes");
-        generator.generate(resource("trim_materials.json"), "net.minestom.server.item.armor", "TrimMaterial", "TrimMaterialImpl", "TrimMaterials");
-        generator.generate(resource("trim_patterns.json"), "net.minestom.server.item.armor", "TrimPattern", "TrimPatternImpl", "TrimPatterns");
-        generator.generate(resource("attributes.json"), "net.minestom.server.entity.attribute", "Attribute", "AttributeImpl", "Attributes");
-=======
         generator.generate(resource("attributes.json"), "net.minestom.server.entity.attribute", "Attribute", "AttributeImpl", "Attributes");
 
         // Dynamic registries
@@ -60,7 +46,6 @@
         generator.generateKeys(resource("trim_patterns.json"), "net.minestom.server.item.armor", "TrimPattern", "TrimPatterns");
         generator.generateKeys(resource("banner_patterns.json"), "net.minestom.server.instance.block.banner", "BannerPattern", "BannerPatterns");
         generator.generateKeys(resource("wolf_variants.json"), "net.minestom.server.entity.metadata.animal.tameable", "WolfMeta.Variant", "WolfVariants");
->>>>>>> 05a4bb77
 
         // Generate fluids
         new FluidGenerator(resource("fluids.json"), outputFolder).generate();
