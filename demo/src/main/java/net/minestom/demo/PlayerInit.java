package net.minestom.demo;

import net.kyori.adventure.sound.Sound;
import net.kyori.adventure.text.Component;
import net.minestom.server.MinecraftServer;
import net.minestom.server.advancements.FrameType;
import net.minestom.server.advancements.notifications.Notification;
import net.minestom.server.advancements.notifications.NotificationCenter;
import net.minestom.server.adventure.MinestomAdventure;
import net.minestom.server.adventure.audience.Audiences;
import net.minestom.server.coordinate.Point;
import net.minestom.server.coordinate.Pos;
import net.minestom.server.coordinate.Vec;
import net.minestom.server.entity.Entity;
import net.minestom.server.entity.GameMode;
import net.minestom.server.entity.ItemEntity;
import net.minestom.server.entity.Player;
import net.minestom.server.entity.damage.Damage;
import net.minestom.server.event.Event;
import net.minestom.server.event.EventNode;
import net.minestom.server.event.entity.EntityAttackEvent;
import net.minestom.server.event.item.ItemDropEvent;
import net.minestom.server.event.item.PickupItemEvent;
import net.minestom.server.event.player.*;
import net.minestom.server.event.server.ServerTickMonitorEvent;
import net.minestom.server.instance.Instance;
import net.minestom.server.instance.InstanceContainer;
import net.minestom.server.instance.InstanceManager;
import net.minestom.server.instance.LightingChunk;
import net.minestom.server.instance.block.Block;
import net.minestom.server.instance.block.predicate.BlockPredicate;
import net.minestom.server.instance.block.predicate.BlockTypeFilter;
import net.minestom.server.inventory.ContainerInventory;
import net.minestom.server.inventory.InventoryType;
import net.minestom.server.item.ItemComponent;
import net.minestom.server.item.ItemStack;
import net.minestom.server.item.Material;
import net.minestom.server.item.component.BlockPredicates;
import net.minestom.server.item.component.ItemBlockState;
import net.minestom.server.item.component.PotionContents;
import net.minestom.server.monitoring.BenchmarkManager;
import net.minestom.server.monitoring.TickMonitor;
<<<<<<< HEAD
import net.minestom.server.network.NetworkBuffer;
import net.minestom.server.network.packet.server.play.ExplosionPacket;
import net.minestom.server.particle.Particle;
import net.minestom.server.particle.data.BlockParticleData;
=======
>>>>>>> 05a4bb77
import net.minestom.server.potion.CustomPotionEffect;
import net.minestom.server.potion.PotionEffect;
import net.minestom.server.sound.SoundEvent;
import net.minestom.server.utils.MathUtils;
import net.minestom.server.utils.NamespaceID;
import net.minestom.server.utils.time.TimeUnit;
<<<<<<< HEAD
import net.minestom.server.world.DimensionType;
import org.jetbrains.annotations.NotNull;
=======
>>>>>>> 05a4bb77

import java.time.Duration;
import java.util.List;
import java.util.Map;
import java.util.Random;
import java.util.concurrent.ThreadLocalRandom;
import java.util.concurrent.atomic.AtomicReference;

public class PlayerInit {

    private static final ContainerInventory inventory;

    private static final EventNode<Event> DEMO_NODE = EventNode.all("demo")
            .addListener(EntityAttackEvent.class, event -> {
                final Entity source = event.getEntity();
                final Entity entity = event.getTarget();

                entity.takeKnockback(0.4f, Math.sin(source.getPosition().yaw() * 0.017453292), -Math.cos(source.getPosition().yaw() * 0.017453292));

                if (entity instanceof Player) {
                    Player target = (Player) entity;
                    target.damage(Damage.fromEntity(source, 5));
                }

                if (source instanceof Player) {
                    ((Player) source).sendMessage("You attacked something!");
                }
            })
            .addListener(PlayerDeathEvent.class, event -> event.setChatMessage(Component.text("custom death message")))
            .addListener(PickupItemEvent.class, event -> {
                final Entity entity = event.getLivingEntity();
                if (entity instanceof Player) {
                    // Cancel event if player does not have enough inventory space
                    final ItemStack itemStack = event.getItemEntity().getItemStack();
                    event.setCancelled(!((Player) entity).getInventory().addItemStack(itemStack));
                }
            })
            .addListener(ItemDropEvent.class, event -> {
                final Player player = event.getPlayer();
                ItemStack droppedItem = event.getItemStack();

                Pos playerPos = player.getPosition();
                ItemEntity itemEntity = new ItemEntity(droppedItem);
                itemEntity.setPickupDelay(Duration.of(500, TimeUnit.MILLISECOND));
                itemEntity.setInstance(player.getInstance(), playerPos.withY(y -> y + 1.5));
                Vec velocity = playerPos.direction().mul(6);
                itemEntity.setVelocity(velocity);

                player.sendPacket(makeExplosion(playerPos, velocity));
            })
            .addListener(PlayerDisconnectEvent.class, event -> System.out.println("DISCONNECTION " + event.getPlayer().getUsername()))
            .addListener(AsyncPlayerConfigurationEvent.class, event -> {
                final Player player = event.getPlayer();

                var instances = MinecraftServer.getInstanceManager().getInstances();
                Instance instance = instances.stream().skip(new Random().nextInt(instances.size())).findFirst().orElse(null);
                event.setSpawningInstance(instance);
                int x = Math.abs(ThreadLocalRandom.current().nextInt()) % 500 - 250;
                int z = Math.abs(ThreadLocalRandom.current().nextInt()) % 500 - 250;
                player.setRespawnPoint(new Pos(0, 40f, 0));
            })
            .addListener(PlayerSpawnEvent.class, event -> {
                final Player player = event.getPlayer();
                player.setGameMode(GameMode.CREATIVE);
                player.setPermissionLevel(4);
                ItemStack itemStack = ItemStack.builder(Material.STONE)
                        .amount(64)
                        .set(ItemComponent.CAN_PLACE_ON, new BlockPredicates(new BlockPredicate(new BlockTypeFilter.Blocks(Block.STONE), null, null)))
                        .set(ItemComponent.CAN_BREAK, new BlockPredicates(new BlockPredicate(new BlockTypeFilter.Blocks(Block.DIAMOND_ORE), null, null)))
                        .build();
                player.getInventory().addItemStack(itemStack);

                ItemStack bundle = ItemStack.builder(Material.BUNDLE)
                        .set(ItemComponent.BUNDLE_CONTENTS, List.of(
                                ItemStack.of(Material.DIAMOND, 5),
                                ItemStack.of(Material.RABBIT_FOOT, 5)
                        ))
                        .build();
                player.getInventory().addItemStack(bundle);

                player.getInventory().addItemStack(ItemStack.builder(Material.STONE_STAIRS)
                        .set(ItemComponent.BLOCK_STATE, new ItemBlockState(Map.of("facing", "west", "half", "top")))
                        .build());

                player.getInventory().addItemStack(ItemStack.builder(Material.BLACK_BANNER)
                        .build());

                player.getInventory().addItemStack(ItemStack.builder(Material.POTION)
                        .set(ItemComponent.POTION_CONTENTS, new PotionContents(null, null, List.of(
                                new CustomPotionEffect(PotionEffect.JUMP_BOOST, new CustomPotionEffect.Settings((byte) 4,
                                        45 * 20, false, true, true, null))
                        )))
                        .build());

                if (event.isFirstSpawn()) {
                    Notification notification = new Notification(
                            Component.text("Welcome!"),
                            FrameType.TASK,
                            Material.IRON_SWORD
                    );
                    NotificationCenter.send(notification, event.getPlayer());

                    player.playSound(Sound.sound(SoundEvent.ENTITY_EXPERIENCE_ORB_PICKUP, Sound.Source.PLAYER, 0.5f, 1f));
                }
            })
            .addListener(PlayerPacketOutEvent.class, event -> {
                //System.out.println("out " + event.getPacket().getClass().getSimpleName());
            })
            .addListener(PlayerPacketEvent.class, event -> {

                //System.out.println("in " + event.getPacket().getClass().getSimpleName());
            })
            .addListener(PlayerUseItemOnBlockEvent.class, event -> {
                if (event.getHand() != Player.Hand.MAIN) return;

                var itemStack = event.getItemStack();
                var block = event.getInstance().getBlock(event.getPosition());

                if ("false" .equals(block.getProperty("waterlogged")) && itemStack.material().equals(Material.WATER_BUCKET)) {
                    block = block.withProperty("waterlogged", "true");
                } else if ("true" .equals(block.getProperty("waterlogged")) && itemStack.material().equals(Material.BUCKET)) {
                    block = block.withProperty("waterlogged", "false");
                } else return;

                event.getInstance().setBlock(event.getPosition(), block);

            })
            .addListener(PlayerBlockPlaceEvent.class, event -> {
//                event.setDoBlockUpdates(false);
            })
            .addListener(PlayerBlockInteractEvent.class, event -> {
                var block = event.getBlock();
                var rawOpenProp = block.getProperty("open");
                if (rawOpenProp == null) return;

                block = block.withProperty("open", String.valueOf(!Boolean.parseBoolean(rawOpenProp)));
                event.getInstance().setBlock(event.getBlockPosition(), block);
            });

    private static final byte[] AIR_BLOCK_PARTICLE = NetworkBuffer.makeArray(new BlockParticleData(Block.AIR)::write);

    private static @NotNull ExplosionPacket makeExplosion(@NotNull Point position, @NotNull Vec motion) {
        return new ExplosionPacket(
                position.x(), position.y(), position.z(),
                0, new byte[0],
                (float) motion.x(), (float) motion.y(), (float) motion.z(),
                ExplosionPacket.BlockInteraction.KEEP,
                Particle.BLOCK.id(), AIR_BLOCK_PARTICLE,
                Particle.BLOCK.id(), AIR_BLOCK_PARTICLE,
                SoundEvent.of(NamespaceID.from("not.a.real.sound"), 0f)
        );
    }

    static {
        InstanceManager instanceManager = MinecraftServer.getInstanceManager();

        InstanceContainer instanceContainer = instanceManager.createInstanceContainer();
        instanceContainer.setGenerator(unit -> {
            unit.modifier().fillHeight(0, 40, Block.STONE);

            if (unit.absoluteStart().blockY() < 40 && unit.absoluteEnd().blockY() > 40) {
                unit.modifier().setBlock(unit.absoluteStart().blockX(), 40, unit.absoluteStart().blockZ(), Block.TORCH);
            }
        });
        instanceContainer.setChunkSupplier(LightingChunk::new);
        instanceContainer.setTimeRate(0);
        instanceContainer.setTime(12000);

//        var i2 = new InstanceContainer(UUID.randomUUID(), DimensionType.OVERWORLD, null, NamespaceID.from("minestom:demo"));
//        instanceManager.registerInstance(i2);
//        i2.setGenerator(unit -> unit.modifier().fillHeight(0, 40, Block.GRASS_BLOCK));
//        i2.setChunkSupplier(LightingChunk::new);

        // System.out.println("start");
        // var chunks = new ArrayList<CompletableFuture<Chunk>>();
        // ChunkUtils.forChunksInRange(0, 0, 32, (x, z) -> chunks.add(instanceContainer.loadChunk(x, z)));

        // CompletableFuture.runAsync(() -> {
        //     CompletableFuture.allOf(chunks.toArray(CompletableFuture[]::new)).join();
        //     System.out.println("load end");
        //     LightingChunk.relight(instanceContainer, instanceContainer.getChunks());
        //     System.out.println("light end");
        // });

        inventory = new ContainerInventory(InventoryType.CHEST_1_ROW, Component.text("Test inventory"));
        inventory.setItemStack(3, ItemStack.of(Material.DIAMOND, 34));
    }

    private static final AtomicReference<TickMonitor> LAST_TICK = new AtomicReference<>();

    public static void init() {
        var eventHandler = MinecraftServer.getGlobalEventHandler();
        eventHandler.addChild(DEMO_NODE);

        MinestomAdventure.AUTOMATIC_COMPONENT_TRANSLATION = true;
        MinestomAdventure.COMPONENT_TRANSLATOR = (c, l) -> c;

        eventHandler.addListener(ServerTickMonitorEvent.class, event -> LAST_TICK.set(event.getTickMonitor()));

        BenchmarkManager benchmarkManager = MinecraftServer.getBenchmarkManager();
        MinecraftServer.getSchedulerManager().buildTask(() -> {
<<<<<<< HEAD
            if (LAST_TICK.get() == null) return;
            if (MinecraftServer.getConnectionManager().getOnlinePlayerCount() == 0)
=======
            if (LAST_TICK.get() == null || MinecraftServer.getConnectionManager().getOnlinePlayerCount() == 0)
>>>>>>> 05a4bb77
                return;

            long ramUsage = benchmarkManager.getUsedMemory();
            ramUsage /= 1e6; // bytes to MB

            TickMonitor tickMonitor = LAST_TICK.get();
            final Component header = Component.text("RAM USAGE: " + ramUsage + " MB")
                    .append(Component.newline())
                    .append(Component.text("TICK TIME: " + MathUtils.round(tickMonitor.getTickTime(), 2) + "ms"))
                    .append(Component.newline())
                    .append(Component.text("ACQ TIME: " + MathUtils.round(tickMonitor.getAcquisitionTime(), 2) + "ms"));
            final Component footer = benchmarkManager.getCpuMonitoringMessage();
            Audiences.players().sendPlayerListHeaderAndFooter(header, footer);
        }).repeat(10, TimeUnit.SERVER_TICK).schedule();
    }
}<|MERGE_RESOLUTION|>--- conflicted
+++ resolved
@@ -8,7 +8,6 @@
 import net.minestom.server.advancements.notifications.NotificationCenter;
 import net.minestom.server.adventure.MinestomAdventure;
 import net.minestom.server.adventure.audience.Audiences;
-import net.minestom.server.coordinate.Point;
 import net.minestom.server.coordinate.Pos;
 import net.minestom.server.coordinate.Vec;
 import net.minestom.server.entity.Entity;
@@ -40,24 +39,11 @@
 import net.minestom.server.item.component.PotionContents;
 import net.minestom.server.monitoring.BenchmarkManager;
 import net.minestom.server.monitoring.TickMonitor;
-<<<<<<< HEAD
-import net.minestom.server.network.NetworkBuffer;
-import net.minestom.server.network.packet.server.play.ExplosionPacket;
-import net.minestom.server.particle.Particle;
-import net.minestom.server.particle.data.BlockParticleData;
-=======
->>>>>>> 05a4bb77
 import net.minestom.server.potion.CustomPotionEffect;
 import net.minestom.server.potion.PotionEffect;
 import net.minestom.server.sound.SoundEvent;
 import net.minestom.server.utils.MathUtils;
-import net.minestom.server.utils.NamespaceID;
 import net.minestom.server.utils.time.TimeUnit;
-<<<<<<< HEAD
-import net.minestom.server.world.DimensionType;
-import org.jetbrains.annotations.NotNull;
-=======
->>>>>>> 05a4bb77
 
 import java.time.Duration;
 import java.util.List;
@@ -105,8 +91,6 @@
                 itemEntity.setInstance(player.getInstance(), playerPos.withY(y -> y + 1.5));
                 Vec velocity = playerPos.direction().mul(6);
                 itemEntity.setVelocity(velocity);
-
-                player.sendPacket(makeExplosion(playerPos, velocity));
             })
             .addListener(PlayerDisconnectEvent.class, event -> System.out.println("DISCONNECTION " + event.getPlayer().getUsername()))
             .addListener(AsyncPlayerConfigurationEvent.class, event -> {
@@ -197,20 +181,6 @@
                 event.getInstance().setBlock(event.getBlockPosition(), block);
             });
 
-    private static final byte[] AIR_BLOCK_PARTICLE = NetworkBuffer.makeArray(new BlockParticleData(Block.AIR)::write);
-
-    private static @NotNull ExplosionPacket makeExplosion(@NotNull Point position, @NotNull Vec motion) {
-        return new ExplosionPacket(
-                position.x(), position.y(), position.z(),
-                0, new byte[0],
-                (float) motion.x(), (float) motion.y(), (float) motion.z(),
-                ExplosionPacket.BlockInteraction.KEEP,
-                Particle.BLOCK.id(), AIR_BLOCK_PARTICLE,
-                Particle.BLOCK.id(), AIR_BLOCK_PARTICLE,
-                SoundEvent.of(NamespaceID.from("not.a.real.sound"), 0f)
-        );
-    }
-
     static {
         InstanceManager instanceManager = MinecraftServer.getInstanceManager();
 
@@ -259,12 +229,7 @@
 
         BenchmarkManager benchmarkManager = MinecraftServer.getBenchmarkManager();
         MinecraftServer.getSchedulerManager().buildTask(() -> {
-<<<<<<< HEAD
-            if (LAST_TICK.get() == null) return;
-            if (MinecraftServer.getConnectionManager().getOnlinePlayerCount() == 0)
-=======
             if (LAST_TICK.get() == null || MinecraftServer.getConnectionManager().getOnlinePlayerCount() == 0)
->>>>>>> 05a4bb77
                 return;
 
             long ramUsage = benchmarkManager.getUsedMemory();
