--- conflicted
+++ resolved
@@ -657,7 +657,6 @@
         return gameMode;
     }
 
-<<<<<<< HEAD
     /**
      * Returns true iff this player is in creative. Used for code readability
      * @return
@@ -666,11 +665,8 @@
         return gameMode == GameMode.CREATIVE;
     }
 
-    public void setDimension(Dimension dimension) {
-=======
     // Require sending chunk data after
     public void sendDimension(Dimension dimension) {
->>>>>>> 51811a59
         if (dimension == null)
             throw new IllegalArgumentException("Dimension cannot be null!");
         if (dimension.equals(getDimension()))
