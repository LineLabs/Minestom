package net.minestom.server.instance;

import it.unimi.dsi.fastutil.longs.Long2ObjectMap;
import it.unimi.dsi.fastutil.longs.Long2ObjectOpenHashMap;
import net.minestom.server.MinecraftServer;
import net.minestom.server.coordinate.Point;
import net.minestom.server.coordinate.Vec;
import net.minestom.server.entity.Entity;
import net.minestom.server.entity.Player;
import net.minestom.server.event.EventDispatcher;
import net.minestom.server.event.GlobalHandles;
import net.minestom.server.event.instance.InstanceChunkLoadEvent;
import net.minestom.server.event.instance.InstanceChunkUnloadEvent;
import net.minestom.server.event.player.PlayerBlockBreakEvent;
import net.minestom.server.instance.block.Block;
import net.minestom.server.instance.block.BlockHandler;
import net.minestom.server.instance.block.rule.BlockPlacementRule;
import net.minestom.server.instance.generator.GenerationRequest;
import net.minestom.server.instance.generator.GenerationUnit;
import net.minestom.server.instance.generator.Generator;
import net.minestom.server.network.packet.server.play.BlockChangePacket;
import net.minestom.server.network.packet.server.play.EffectPacket;
import net.minestom.server.network.packet.server.play.UnloadChunkPacket;
import net.minestom.server.storage.StorageLocation;
import net.minestom.server.utils.PacketUtils;
import net.minestom.server.utils.async.AsyncUtils;
import net.minestom.server.utils.chunk.ChunkSupplier;
import net.minestom.server.utils.chunk.ChunkUtils;
import net.minestom.server.utils.validate.Check;
import net.minestom.server.world.DimensionType;
import org.jetbrains.annotations.ApiStatus;
import org.jetbrains.annotations.NotNull;
import org.jetbrains.annotations.Nullable;
import space.vectrix.flare.fastutil.Long2ObjectSyncMap;

import java.util.*;
import java.util.concurrent.CompletableFuture;
import java.util.concurrent.CopyOnWriteArrayList;
import java.util.concurrent.atomic.AtomicReference;
import java.util.concurrent.locks.Lock;
import java.util.concurrent.locks.ReentrantLock;
import java.util.function.Supplier;

/**
 * InstanceContainer is an instance that contains chunks in contrary to SharedInstance.
 */
public class InstanceContainer extends Instance {

    // the shared instances assigned to this instance
    private final List<SharedInstance> sharedInstances = new CopyOnWriteArrayList<>();

    private Generator generator;
    // (chunk index -> chunk) map, contains all the chunks in the instance
    // used as a monitor when access is required
    private final Long2ObjectSyncMap<Chunk> chunks = Long2ObjectSyncMap.hashmap();
    private final Long2ObjectMap<CompletableFuture<Chunk>> loadingChunks = new Long2ObjectOpenHashMap<>();

    private final Lock changingBlockLock = new ReentrantLock();
    private final Map<Point, Block> currentlyChangingBlocks = new HashMap<>();

    // the chunk loader, used when trying to load/save a chunk from another source
    private IChunkLoader chunkLoader;

    // used to automatically enable the chunk loading or not
    private boolean autoChunkLoad = true;

    // used to supply a new chunk object at a position when requested
    private ChunkSupplier chunkSupplier;

    // Fields for instance copy
    protected InstanceContainer srcInstance; // only present if this instance has been created using a copy
    private long lastBlockChangeTime; // Time at which the last block change happened (#setBlock)

    @ApiStatus.Experimental
    public InstanceContainer(@NotNull UUID uniqueId, @NotNull DimensionType dimensionType, @Nullable IChunkLoader loader) {
        super(uniqueId, dimensionType);
        setChunkSupplier(DynamicChunk::new);
        setChunkLoader(Objects.requireNonNullElseGet(loader, () -> new AnvilLoader("world")));
        this.chunkLoader.loadInstance(this);
    }

    public InstanceContainer(@NotNull UUID uniqueId, @NotNull DimensionType dimensionType) {
        this(uniqueId, dimensionType, null);
    }

    @Override
    public void setBlock(int x, int y, int z, @NotNull Block block) {
        final Chunk chunk = getChunkAt(x, z);
        if (ChunkUtils.isLoaded(chunk)) {
            UNSAFE_setBlock(chunk, x, y, z, block, null, null);
        } else {
            Check.stateCondition(!hasEnabledAutoChunkLoad(),
                    "Tried to set a block to an unloaded chunk with auto chunk load disabled");
            final int chunkX = ChunkUtils.getChunkCoordinate(x);
            final int chunkZ = ChunkUtils.getChunkCoordinate(z);
            loadChunk(chunkX, chunkZ).thenAccept(c -> UNSAFE_setBlock(c, x, y, z, block, null, null));
        }
    }

    /**
     * Sets a block at the specified position.
     * <p>
     * Unsafe because the method is not synchronized and it does not verify if the chunk is loaded or not.
     *
     * @param chunk the {@link Chunk} which should be loaded
     * @param x     the block X
     * @param y     the block Y
     * @param z     the block Z
     * @param block the block to place
     */
    private synchronized void UNSAFE_setBlock(@NotNull Chunk chunk, int x, int y, int z, @NotNull Block block,
                                              @Nullable BlockHandler.Placement placement, @Nullable BlockHandler.Destroy destroy) {
        if (chunk.isReadOnly()) return;
        synchronized (chunk) {
            // Refresh the last block change time
            this.lastBlockChangeTime = System.currentTimeMillis();
            final Vec blockPosition = new Vec(x, y, z);
            if (isAlreadyChanged(blockPosition, block)) { // do NOT change the block again.
                // Avoids StackOverflowExceptions when onDestroy tries to destroy the block itself
                // This can happen with nether portals which break the entire frame when a portal block is broken
                return;
            }
            this.currentlyChangingBlocks.put(blockPosition, block);

            final Block previousBlock = chunk.getBlock(blockPosition);
            final BlockHandler previousHandler = previousBlock.handler();

            // Change id based on neighbors
            final BlockPlacementRule blockPlacementRule = BLOCK_MANAGER.getBlockPlacementRule(block);
            if (blockPlacementRule != null) {
                block = blockPlacementRule.blockUpdate(this, blockPosition, block);
            }

            // Set the block
            chunk.setBlock(x, y, z, block);

            // Refresh neighbors since a new block has been placed
            executeNeighboursBlockPlacementRule(blockPosition);

            // Refresh player chunk block
            chunk.sendPacketToViewers(new BlockChangePacket(blockPosition, block.stateId()));

            if (previousHandler != null) {
                // Previous destroy
                previousHandler.onDestroy(Objects.requireNonNullElseGet(destroy,
                        () -> new BlockHandler.Destroy(previousBlock, this, blockPosition)));
            }
            final BlockHandler handler = block.handler();
            if (handler != null) {
                // New placement
                final Block finalBlock = block;
                handler.onPlace(Objects.requireNonNullElseGet(placement,
                        () -> new BlockHandler.Placement(finalBlock, this, blockPosition)));
            }
        }
    }

    @Override
    public boolean placeBlock(@NotNull BlockHandler.Placement placement) {
        final Point blockPosition = placement.getBlockPosition();
        final Chunk chunk = getChunkAt(blockPosition);
        if (!ChunkUtils.isLoaded(chunk)) return false;
        UNSAFE_setBlock(chunk, blockPosition.blockX(), blockPosition.blockY(), blockPosition.blockZ(),
                placement.getBlock(), placement, null);
        return true;
    }

    @Override
    public boolean breakBlock(@NotNull Player player, @NotNull Point blockPosition) {
        final Chunk chunk = getChunkAt(blockPosition);
        Check.notNull(chunk, "You cannot break blocks in a null chunk!");
        if (chunk.isReadOnly()) return false;
        if (!ChunkUtils.isLoaded(chunk)) return false;

        final Block block = getBlock(blockPosition);
        final int x = blockPosition.blockX();
        final int y = blockPosition.blockY();
        final int z = blockPosition.blockZ();
        if (block.isAir()) {
            // The player probably have a wrong version of this chunk section, send it
            chunk.sendChunk(player);
            return false;
        }
        PlayerBlockBreakEvent blockBreakEvent = new PlayerBlockBreakEvent(player, block, Block.AIR, blockPosition);
        EventDispatcher.call(blockBreakEvent);
        final boolean allowed = !blockBreakEvent.isCancelled();
        if (allowed) {
            // Break or change the broken block based on event result
            final Block resultBlock = blockBreakEvent.getResultBlock();
            UNSAFE_setBlock(chunk, x, y, z, resultBlock, null,
                    new BlockHandler.PlayerDestroy(block, this, blockPosition, player));
            // Send the block break effect packet
            PacketUtils.sendGroupedPacket(chunk.getViewers(),
                    new EffectPacket(2001 /*Block break + block break sound*/, blockPosition, resultBlock.stateId(), false),
                    // Prevent the block breaker to play the particles and sound two times
                    (viewer) -> !viewer.equals(player));
        }
        return allowed;
    }

    @Override
    public @NotNull CompletableFuture<Chunk> loadChunk(int chunkX, int chunkZ) {
        return loadOrRetrieve(chunkX, chunkZ, () -> retrieveChunk(chunkX, chunkZ));
    }

    @Override
    public @NotNull CompletableFuture<Chunk> loadOptionalChunk(int chunkX, int chunkZ) {
        return loadOrRetrieve(chunkX, chunkZ, () -> hasEnabledAutoChunkLoad() ? retrieveChunk(chunkX, chunkZ) : AsyncUtils.empty());
    }

    @Override
    public synchronized void unloadChunk(@NotNull Chunk chunk) {
        if (!ChunkUtils.isLoaded(chunk)) return;
        final int chunkX = chunk.getChunkX();
        final int chunkZ = chunk.getChunkZ();
        final long index = ChunkUtils.getChunkIndex(chunkX, chunkZ);

        chunk.sendPacketToViewers(new UnloadChunkPacket(chunkX, chunkZ));
        for (Player viewer : chunk.getViewers()) {
            chunk.removeViewer(viewer);
        }

        EventDispatcher.call(new InstanceChunkUnloadEvent(this, chunk));
        // Remove all entities in chunk
        getEntityTracker().chunkEntities(chunkX, chunkZ, EntityTracker.Target.ENTITIES).forEach(Entity::remove);
        // Clear cache
        this.chunks.remove(index);
        chunk.unload();
        var dispatcher = MinecraftServer.process().dispatcher();
        dispatcher.deletePartition(chunk);
    }

    @Override
    public Chunk getChunk(int chunkX, int chunkZ) {
        final long index = ChunkUtils.getChunkIndex(chunkX, chunkZ);
        return chunks.get(index);
    }

    @Override
    public @NotNull CompletableFuture<Void> saveInstance() {
        return chunkLoader.saveInstance(this);
    }

    @Override
    public @NotNull CompletableFuture<Void> saveChunkToStorage(@NotNull Chunk chunk) {
        return chunkLoader.saveChunk(chunk);
    }

    @Override
    public @NotNull CompletableFuture<Void> saveChunksToStorage() {
        return chunkLoader.saveChunks(getChunks());
    }

    protected @NotNull CompletableFuture<@NotNull Chunk> retrieveChunk(int chunkX, int chunkZ) {
        CompletableFuture<Chunk> completableFuture = new CompletableFuture<>();
        synchronized (loadingChunks) {
            final long index = ChunkUtils.getChunkIndex(chunkX, chunkZ);
            CompletableFuture<Chunk> loadingChunk = loadingChunks.get(index);
            if (loadingChunk != null) return loadingChunk;
            this.loadingChunks.put(index, completableFuture);
        }
        final IChunkLoader loader = chunkLoader;
        final Runnable retriever = () -> loader.loadChunk(this, chunkX, chunkZ)
                .thenCompose(chunk -> {
                    if (chunk != null) {
                        // Chunk has been loaded from storage
                        return CompletableFuture.completedFuture(chunk);
                    } else {
                        // Loader couldn't load the chunk, generate it
                        return createChunk(chunkX, chunkZ);
                    }
                })
                // cache the retrieved chunk
                .thenAccept((chunk) -> {
                    // TODO run in the instance thread?
                    cacheChunk(chunk);
                    GlobalHandles.INSTANCE_CHUNK_LOAD.call(new InstanceChunkLoadEvent(this, chunk));
                    synchronized (loadingChunks) {
                        this.loadingChunks.remove(ChunkUtils.getChunkIndex(chunk));
                    }
                    completableFuture.complete(chunk);
                })
                .exceptionally(throwable -> {
                    MinecraftServer.getExceptionManager().handleException(throwable);
                    return null;
                });
        if (loader.supportsParallelLoading()) {
            CompletableFuture.runAsync(retriever);
        } else {
            retriever.run();
        }
        return completableFuture;
    }

    protected @NotNull CompletableFuture<@NotNull Chunk> createChunk(int chunkX, int chunkZ) {
<<<<<<< HEAD
=======
        final ChunkGenerator generator = this.chunkGenerator;
>>>>>>> 2dacaa80
        final Chunk chunk = chunkSupplier.createChunk(this, chunkX, chunkZ);
        Check.notNull(chunk, "Chunks supplied by a ChunkSupplier cannot be null.");
        Generator generator = getGenerator();
        if (generator != null && chunk.shouldGenerate()) {
            final Instance instance = this;
            AtomicReference<CompletableFuture<?>> stage = new AtomicReference<>(null);
            var chunkUnit = GeneratorImpl.chunk(getSectionMinY(), getSectionMaxY(),
                    new GeneratorImpl.ChunkEntry(chunk));
            generator.generate(new GenerationRequest() {
                @Override
                public @NotNull Instance instance() {
                    return instance;
                }

                @Override
                public void returnAsync(@NotNull CompletableFuture<?> future) {
                    stage.set(future);
                }

                @Override
                public @NotNull GenerationUnit unit() {
                    return chunkUnit;
                }
            });

            CompletableFuture<Chunk> resultFuture = new CompletableFuture<>();
            final CompletableFuture<?> future = stage.get();
            if (future != null) {
                future.whenComplete((o, throwable) -> {
                    if (throwable != null) {
                        resultFuture.completeExceptionally(throwable);
                    }
                    resultFuture.complete(chunk);
                });
            } else {
                resultFuture.complete(chunk);
            }
            return resultFuture.whenComplete((c, throwable) -> {
                c.sendChunk();
                refreshLastBlockChangeTime();
                resultFuture.complete(c);
            });
        } else {
            // No chunk generator, execute the callback with the empty chunk
            return CompletableFuture.completedFuture(chunk);
        }
    }

    @Override
    public void enableAutoChunkLoad(boolean enable) {
        this.autoChunkLoad = enable;
    }

    @Override
    public boolean hasEnabledAutoChunkLoad() {
        return autoChunkLoad;
    }

    @Override
    public boolean isInVoid(@NotNull Point point) {
        // TODO: more customizable
        return point.y() < getDimensionType().getMinY() - 64;
    }

    /**
     * Changes which type of {@link Chunk} implementation to use once one needs to be loaded.
     * <p>
     * Uses {@link DynamicChunk} by default.
     * <p>
     * WARNING: if you need to save this instance's chunks later,
     * the code needs to be predictable for {@link IChunkLoader#loadChunk(Instance, int, int)}
     * to create the correct type of {@link Chunk}. tl;dr: Need chunk save = no random type.
     *
     * @param chunkSupplier the new {@link ChunkSupplier} of this instance, chunks need to be non-null
     * @throws NullPointerException if {@code chunkSupplier} is null
     */
    public void setChunkSupplier(@NotNull ChunkSupplier chunkSupplier) {
        this.chunkSupplier = chunkSupplier;
    }

    /**
     * Gets the current {@link ChunkSupplier}.
     * <p>
     * You shouldn't use it to generate a new chunk, but as a way to view which one is currently in use.
     *
     * @return the current {@link ChunkSupplier}
     */
    public ChunkSupplier getChunkSupplier() {
        return chunkSupplier;
    }

    /**
     * Gets all the {@link SharedInstance} linked to this container.
     *
     * @return an unmodifiable {@link List} containing all the {@link SharedInstance} linked to this container
     */
    public List<SharedInstance> getSharedInstances() {
        return Collections.unmodifiableList(sharedInstances);
    }

    /**
     * Gets if this instance has {@link SharedInstance} linked to it.
     *
     * @return true if {@link #getSharedInstances()} is not empty
     */
    public boolean hasSharedInstances() {
        return !sharedInstances.isEmpty();
    }

    /**
     * Assigns a {@link SharedInstance} to this container.
     * <p>
     * Only used by {@link InstanceManager}, mostly unsafe.
     *
     * @param sharedInstance the shared instance to assign to this container
     */
    protected void addSharedInstance(SharedInstance sharedInstance) {
        this.sharedInstances.add(sharedInstance);
    }

    /**
     * Copies all the chunks of this instance and create a new instance container with all of them.
     * <p>
     * Chunks are copied with {@link Chunk#copy(Instance, int, int)},
     * {@link UUID} is randomized, {@link DimensionType} is passed over and the {@link StorageLocation} is null.
     *
     * @return an {@link InstanceContainer} with the exact same chunks as 'this'
     * @see #getSrcInstance() to retrieve the "creation source" of the copied instance
     */
    public synchronized InstanceContainer copy() {
        InstanceContainer copiedInstance = new InstanceContainer(UUID.randomUUID(), getDimensionType());
        copiedInstance.srcInstance = this;
        copiedInstance.lastBlockChangeTime = lastBlockChangeTime;
        for (Chunk chunk : chunks.values()) {
            final int chunkX = chunk.getChunkX();
            final int chunkZ = chunk.getChunkZ();
            final Chunk copiedChunk = chunk.copy(copiedInstance, chunkX, chunkZ);
            copiedInstance.cacheChunk(copiedChunk);
        }
        return copiedInstance;
    }

    /**
     * Gets the instance from which this one has been copied.
     * <p>
     * Only present if this instance has been created with {@link InstanceContainer#copy()}.
     *
     * @return the instance source, null if not created by a copy
     * @see #copy() to create a copy of this instance with 'this' as the source
     */
    public @Nullable InstanceContainer getSrcInstance() {
        return srcInstance;
    }

    /**
     * Gets the last time at which a block changed.
     *
     * @return the time at which the last block changed in milliseconds, 0 if never
     */
    public long getLastBlockChangeTime() {
        return lastBlockChangeTime;
    }

    /**
     * Signals the instance that a block changed.
     * <p>
     * Useful if you change blocks values directly using a {@link Chunk} object.
     */
    public void refreshLastBlockChangeTime() {
        this.lastBlockChangeTime = System.currentTimeMillis();
    }

    /**
     * @deprecated Use {@link #getGenerator()}
     */
    @Override
    @Deprecated
    public ChunkGenerator getChunkGenerator() {
        return null;
    }

    /**
     * @deprecated Use {@link #setGenerator(Generator)}
     */
    @Override
    @Deprecated
    public void setChunkGenerator(ChunkGenerator chunkGenerator) {
        setGenerator(Generator.specialize(GenerationUnit.Chunk.class, new ChunkGeneratorCompatibilityLayer(chunkGenerator)));
    }

    @Override
    public @Nullable Generator getGenerator() {
        return generator;
    }

    @Override
    public void setGenerator(@Nullable Generator generator) {
        this.generator = generator;
    }

    /**
     * Gets all the instance chunks.
     *
     * @return the chunks of this instance
     */
    @Override
    public @NotNull Collection<@NotNull Chunk> getChunks() {
        return chunks.values();
    }

    /**
     * Gets the {@link IChunkLoader} of this instance.
     *
     * @return the {@link IChunkLoader} of this instance
     */
    public IChunkLoader getChunkLoader() {
        return chunkLoader;
    }

    /**
     * Changes the {@link IChunkLoader} of this instance (to change how chunks are retrieved when not already loaded).
     *
     * @param chunkLoader the new {@link IChunkLoader}
     */
    public void setChunkLoader(IChunkLoader chunkLoader) {
        this.chunkLoader = chunkLoader;
    }

    @Override
    public void tick(long time) {
        // Time/world border
        super.tick(time);
        // Clear block change map
        Lock wrlock = this.changingBlockLock;
        wrlock.lock();
        this.currentlyChangingBlocks.clear();
        wrlock.unlock();
    }

    /**
     * Has this block already changed since last update?
     * Prevents StackOverflow with blocks trying to modify their position in onDestroy or onPlace.
     *
     * @param blockPosition the block position
     * @param block         the block
     * @return true if the block changed since the last update
     */
    private boolean isAlreadyChanged(@NotNull Point blockPosition, @NotNull Block block) {
        final Block changedBlock = currentlyChangingBlocks.get(blockPosition);
        return changedBlock != null && changedBlock.id() == block.id();
    }

    /**
     * Executed when a block is modified, this is used to modify the states of neighbours blocks.
     * <p>
     * For example, this can be used for redstone wires which need an understanding of its neighborhoods to take the right shape.
     *
     * @param blockPosition the position of the modified block
     */
    private void executeNeighboursBlockPlacementRule(@NotNull Point blockPosition) {
        for (int offsetX = -1; offsetX < 2; offsetX++) {
            for (int offsetY = -1; offsetY < 2; offsetY++) {
                for (int offsetZ = -1; offsetZ < 2; offsetZ++) {
                    if (offsetX == 0 && offsetY == 0 && offsetZ == 0)
                        continue;
                    final int neighborX = blockPosition.blockX() + offsetX;
                    final int neighborY = blockPosition.blockY() + offsetY;
                    final int neighborZ = blockPosition.blockZ() + offsetZ;
                    if (neighborY < getDimensionType().getMinY() || neighborY > getDimensionType().getTotalHeight())
                        continue;
                    final Chunk chunk = getChunkAt(neighborX, neighborZ);
                    if (chunk == null) continue;

                    final Block neighborBlock = chunk.getBlock(neighborX, neighborY, neighborZ);
                    final BlockPlacementRule neighborBlockPlacementRule = BLOCK_MANAGER.getBlockPlacementRule(neighborBlock);
                    if (neighborBlockPlacementRule == null) continue;

                    final Vec neighborPosition = new Vec(neighborX, neighborY, neighborZ);
                    final Block newNeighborBlock = neighborBlockPlacementRule.blockUpdate(this,
                            neighborPosition, neighborBlock);
                    if (neighborBlock != newNeighborBlock) {
                        setBlock(neighborPosition, newNeighborBlock);
                    }
                }
            }
        }
    }

    private CompletableFuture<Chunk> loadOrRetrieve(int chunkX, int chunkZ, Supplier<CompletableFuture<Chunk>> supplier) {
        final Chunk chunk = getChunk(chunkX, chunkZ);
        if (chunk != null) {
            // Chunk already loaded
            return CompletableFuture.completedFuture(chunk);
        }
        return supplier.get();
    }

    private void cacheChunk(@NotNull Chunk chunk) {
        final long index = ChunkUtils.getChunkIndex(chunk);
        this.chunks.put(index, chunk);
        var dispatcher = MinecraftServer.process().dispatcher();
        dispatcher.createPartition(chunk);
    }
}<|MERGE_RESOLUTION|>--- conflicted
+++ resolved
@@ -293,10 +293,6 @@
     }
 
     protected @NotNull CompletableFuture<@NotNull Chunk> createChunk(int chunkX, int chunkZ) {
-<<<<<<< HEAD
-=======
-        final ChunkGenerator generator = this.chunkGenerator;
->>>>>>> 2dacaa80
         final Chunk chunk = chunkSupplier.createChunk(this, chunkX, chunkZ);
         Check.notNull(chunk, "Chunks supplied by a ChunkSupplier cannot be null.");
         Generator generator = getGenerator();
