--- conflicted
+++ resolved
@@ -164,11 +164,7 @@
         // We can use the client prediction if it's conservative (i.e. doesn't create or delete items) or the client is in creative.
         // Otherwise, we make our own.
         List<Click.Change> changes;
-<<<<<<< HEAD
-        if (clientPrediction != null && (ClickUtils.conservative(clientPrediction, this, this) || player.isCreative())) {
-=======
         if (clientPrediction != null && (ClickUtils.conservative(clientPrediction, this, this) || player.getGameMode() == GameMode.CREATIVE)) {
->>>>>>> 05a4bb77
             changes = ContainerInventory.handleClick(this, player, info, (i, g) -> clientPrediction);
         } else {
             changes = ContainerInventory.handleClick(this, player, info, ClickProcessors.PLAYER_PROCESSOR);
