package net.minestom.server.inventory;

import net.minestom.server.entity.EquipmentSlot;
import net.minestom.server.entity.Player;
import net.minestom.server.event.EventDispatcher;
import net.minestom.server.event.item.EntityEquipEvent;
import net.minestom.server.inventory.click.Click;
import net.minestom.server.inventory.click.ClickProcessors;
import net.minestom.server.item.ItemStack;
import net.minestom.server.network.packet.server.play.SetSlotPacket;
import net.minestom.server.network.packet.server.play.WindowItemsPacket;
<<<<<<< HEAD
=======
import net.minestom.server.utils.inventory.ClickUtils;
>>>>>>> 323c75f8
import net.minestom.server.utils.inventory.PlayerInventoryUtils;
import org.jetbrains.annotations.NotNull;
import org.jetbrains.annotations.Nullable;

import java.util.List;
import java.util.stream.IntStream;
import java.util.stream.Stream;

import static net.minestom.server.utils.inventory.PlayerInventoryUtils.*;

/**
 * Represents the inventory of a {@link Player}, retrieved with {@link Player#getInventory()}.
 */
public non-sealed class PlayerInventory extends InventoryImpl {
    private static int getSlotIndex(@NotNull EquipmentSlot slot, int heldSlot) {
        return switch (slot) {
            case HELMET, CHESTPLATE, LEGGINGS, BOOTS -> slot.armorSlot();
            case OFF_HAND -> OFF_HAND_SLOT;
            case MAIN_HAND -> heldSlot;
        };
    }

    private static @Nullable EquipmentSlot fromSlotIndex(int slot, int heldSlot) {
        return switch (slot) {
            case HELMET_SLOT -> EquipmentSlot.HELMET;
            case CHESTPLATE_SLOT -> EquipmentSlot.CHESTPLATE;
            case LEGGINGS_SLOT -> EquipmentSlot.LEGGINGS;
            case BOOTS_SLOT -> EquipmentSlot.BOOTS;
            case OFF_HAND_SLOT -> EquipmentSlot.OFF_HAND;
            default -> slot == heldSlot ? EquipmentSlot.MAIN_HAND : null;
        };
    }

    private static final List<Integer> FILL_ADD_SLOTS = IntStream.concat(
            IntStream.of(OFF_HAND_SLOT),
            IntStream.range(0, 36)
    ).boxed().toList();

    private static final List<Integer> AIR_ADD_SLOTS = IntStream.range(0, 36).boxed().toList();

    private static final List<Integer> TAKE_SLOTS = Stream.of(
            IntStream.range(0, 36),
            IntStream.of(OFF_HAND_SLOT),
            IntStream.range(36, 45)
    ).flatMapToInt(i -> i).boxed().toList();

    private ItemStack cursorItem = ItemStack.AIR;

    public PlayerInventory() {
        super(INVENTORY_SIZE);
    }

    @Override
    public byte getWindowId() {
        return 0;
    }

    /**
     * Gets the cursor item of this inventory
     *
     * @return the cursor item that is shared between all viewers
     */
    public @NotNull ItemStack getCursorItem() {
        return cursorItem;
    }

    /**
     * Sets the cursor item for all viewers of this inventory.
     *
     * @param cursorItem the new item (will not update if same as current)
     */
    public void setCursorItem(@NotNull ItemStack cursorItem) {
        setCursorItem(cursorItem, true);
    }

    /**
     * Sets the cursor item for all viewers of this inventory.
     *
     * @param cursorItem the new item (will not update if same as current)
     * @param sendPacket whether to send a packet
     */
    public void setCursorItem(@NotNull ItemStack cursorItem, boolean sendPacket) {
        if (this.cursorItem.equals(cursorItem)) return;

        lock.lock();
        try {
            this.cursorItem = cursorItem;
        } finally {
            lock.unlock();
        }

        if (sendPacket) sendPacketToViewers(SetSlotPacket.createCursorPacket(cursorItem));
    }

    @Override
    public void updateSlot(int slot, @NotNull ItemStack itemStack) {
        SetSlotPacket defaultPacket = new SetSlotPacket(getWindowId(), 0, (short) PlayerInventoryUtils.minestomToProtocol(slot), itemStack);
        for (Player player : getViewers()) {
            Inventory open = player.getOpenInventory();
            if (open != null && slot >= 0 && slot < INNER_SIZE) {
                player.sendPacket(new SetSlotPacket(open.getWindowId(), 0, (short) PlayerInventoryUtils.minestomToProtocol(slot, open.getSize()), itemStack));
            } else if (open == null || slot == OFF_HAND_SLOT) {
                player.sendPacket(defaultPacket);
            }

            var equipmentSlot = fromSlotIndex(slot, player.getHeldSlot());
            if (equipmentSlot == null) continue;

            player.syncEquipment(equipmentSlot, itemStack);
        }
    }

    @Override
    public void update(@NotNull Player player) {
        ItemStack[] local = getItemStacks();
        ItemStack[] mapped = new ItemStack[getSize()];
        for (int slot = 0; slot < getSize(); slot++) {
            mapped[PlayerInventoryUtils.minestomToProtocol(slot)] = local[slot];
        }
        player.sendPacket(new WindowItemsPacket(getWindowId(), 0, List.of(mapped), getCursorItem()));
    }

    @Override
    protected void UNSAFE_itemInsert(int slot, @NotNull ItemStack itemStack) {
        for (var player : getViewers()) {
            final EquipmentSlot equipmentSlot = fromSlotIndex(slot, player.getHeldSlot());
            if (equipmentSlot == null) continue;

            EntityEquipEvent entityEquipEvent = new EntityEquipEvent(player, itemStack, equipmentSlot);
            EventDispatcher.call(entityEquipEvent);
            itemStack = entityEquipEvent.getEquippedItem();
        }
        super.UNSAFE_itemInsert(slot, itemStack);
    }

    @Override
    public void clear() {
        lock.lock();
        try {
            super.clear();
            for (Player player : getViewers()) {
                player.sendPacketToViewersAndSelf(player.getEquipmentsPacket());
            }
        } finally {
            lock.unlock();
        }
    }

    @Override
<<<<<<< HEAD
    public @Nullable List<Click.Change> handleClick(@NotNull Player player, @NotNull Click.Info info) {
        return ContainerInventory.handleClick(this, player, info, ClickProcessors.PLAYER_PROCESSOR);
    }

    public @NotNull ItemStack getEquipment(@NotNull EquipmentSlot slot, int heldSlot) {
        return getItemStack(getSlotIndex(slot, heldSlot));
    }

    public void setEquipment(@NotNull EquipmentSlot slot, int heldSlot, @NotNull ItemStack newValue) {
        setItemStack(getSlotIndex(slot, heldSlot), newValue);
    }

    @Override
    public <T> @NotNull T addItemStack(@NotNull ItemStack itemStack, @NotNull TransactionOption<T> option) {
        return processItemStack(itemStack, TransactionType.add(FILL_ADD_SLOTS, AIR_ADD_SLOTS), option);
    }

    @Override
=======
    public @Nullable List<Click.Change> handleClick(@NotNull Player player, Click.@NotNull Info info, @Nullable List<Click.Change> clientPrediction) {
        // We can use the client prediction if it's conservative (i.e. doesn't create or delete items) or the client is in creative.
        // Otherwise, we make our own.
        List<Click.Change> changes;
        if (clientPrediction != null && (ClickUtils.conservative(clientPrediction, this, this) || player.isCreative())) {
            changes = ContainerInventory.handleClick(this, player, info, (i, g) -> clientPrediction);
        } else {
            changes = ContainerInventory.handleClick(this, player, info, ClickProcessors.PLAYER_PROCESSOR);
        }

        if (changes == null || !changes.equals(clientPrediction)) {
            update(player);
        }
        return changes;
    }

    public @NotNull ItemStack getEquipment(@NotNull EquipmentSlot slot, int heldSlot) {
        return getItemStack(getSlotIndex(slot, heldSlot));
    }

    public void setEquipment(@NotNull EquipmentSlot slot, int heldSlot, @NotNull ItemStack newValue) {
        setItemStack(getSlotIndex(slot, heldSlot), newValue);
    }

    @Override
    public <T> @NotNull T addItemStack(@NotNull ItemStack itemStack, @NotNull TransactionOption<T> option) {
        return processItemStack(itemStack, TransactionType.add(FILL_ADD_SLOTS, AIR_ADD_SLOTS), option);
    }

    @Override
>>>>>>> 323c75f8
    public <T> @NotNull T takeItemStack(@NotNull ItemStack itemStack, @NotNull TransactionOption<T> option) {
        return processItemStack(itemStack, TransactionType.take(TAKE_SLOTS), option);
    }
}<|MERGE_RESOLUTION|>--- conflicted
+++ resolved
@@ -9,10 +9,7 @@
 import net.minestom.server.item.ItemStack;
 import net.minestom.server.network.packet.server.play.SetSlotPacket;
 import net.minestom.server.network.packet.server.play.WindowItemsPacket;
-<<<<<<< HEAD
-=======
 import net.minestom.server.utils.inventory.ClickUtils;
->>>>>>> 323c75f8
 import net.minestom.server.utils.inventory.PlayerInventoryUtils;
 import org.jetbrains.annotations.NotNull;
 import org.jetbrains.annotations.Nullable;
@@ -162,26 +159,6 @@
     }
 
     @Override
-<<<<<<< HEAD
-    public @Nullable List<Click.Change> handleClick(@NotNull Player player, @NotNull Click.Info info) {
-        return ContainerInventory.handleClick(this, player, info, ClickProcessors.PLAYER_PROCESSOR);
-    }
-
-    public @NotNull ItemStack getEquipment(@NotNull EquipmentSlot slot, int heldSlot) {
-        return getItemStack(getSlotIndex(slot, heldSlot));
-    }
-
-    public void setEquipment(@NotNull EquipmentSlot slot, int heldSlot, @NotNull ItemStack newValue) {
-        setItemStack(getSlotIndex(slot, heldSlot), newValue);
-    }
-
-    @Override
-    public <T> @NotNull T addItemStack(@NotNull ItemStack itemStack, @NotNull TransactionOption<T> option) {
-        return processItemStack(itemStack, TransactionType.add(FILL_ADD_SLOTS, AIR_ADD_SLOTS), option);
-    }
-
-    @Override
-=======
     public @Nullable List<Click.Change> handleClick(@NotNull Player player, Click.@NotNull Info info, @Nullable List<Click.Change> clientPrediction) {
         // We can use the client prediction if it's conservative (i.e. doesn't create or delete items) or the client is in creative.
         // Otherwise, we make our own.
@@ -212,7 +189,6 @@
     }
 
     @Override
->>>>>>> 323c75f8
     public <T> @NotNull T takeItemStack(@NotNull ItemStack itemStack, @NotNull TransactionOption<T> option) {
         return processItemStack(itemStack, TransactionType.take(TAKE_SLOTS), option);
     }
