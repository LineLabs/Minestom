--- conflicted
+++ resolved
@@ -6,17 +6,6 @@
 import java.util.List;
 
 public enum AttributeSlot {
-<<<<<<< HEAD
-    ANY,
-    MAINHAND,
-    OFFHAND,
-    FEET,
-    LEGS,
-    CHEST,
-    HEAD,
-    ARMOR,
-    BODY,
-=======
     ANY(EquipmentSlot.values()),
     MAINHAND(EquipmentSlot.MAIN_HAND),
     OFFHAND(EquipmentSlot.OFF_HAND),
@@ -39,5 +28,4 @@
     public @NotNull List<EquipmentSlot> equipmentSlots() {
         return this.equipmentSlots;
     }
->>>>>>> 323c75f8
 }