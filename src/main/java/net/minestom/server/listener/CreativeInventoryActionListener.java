package net.minestom.server.listener;

import net.minestom.server.entity.Player;
import net.minestom.server.inventory.click.Click;
import net.minestom.server.item.ItemStack;
import net.minestom.server.network.packet.client.play.ClientCreativeInventoryActionPacket;
import net.minestom.server.utils.inventory.PlayerInventoryUtils;

<<<<<<< HEAD
=======
import java.util.List;

>>>>>>> 323c75f8
public final class CreativeInventoryActionListener {
    public static void listener(ClientCreativeInventoryActionPacket packet, Player player) {
        if (!player.isCreative()) return;

        ItemStack item = packet.item();

        if (packet.slot() == -1) { // -1 here indicates a drop
<<<<<<< HEAD
            player.getInventory().handleClick(player, new Click.Info.CreativeDropItem(item));
=======
            player.getInventory().handleClick(player, new Click.Info.CreativeDropItem(item), List.of(new Click.Change.DropFromPlayer(item)));
>>>>>>> 323c75f8
        }

        int slot = PlayerInventoryUtils.protocolToMinestom(packet.slot());
        if (slot == -1) return; // -1 after conversion indicates an invalid slot

<<<<<<< HEAD
        player.getInventory().handleClick(player, new Click.Info.CreativeSetItem(slot, item));
=======
        player.getInventory().handleClick(player, new Click.Info.CreativeSetItem(slot, item), List.of(new Click.Change.Container(slot, item)));
>>>>>>> 323c75f8
    }
}<|MERGE_RESOLUTION|>--- conflicted
+++ resolved
@@ -6,11 +6,8 @@
 import net.minestom.server.network.packet.client.play.ClientCreativeInventoryActionPacket;
 import net.minestom.server.utils.inventory.PlayerInventoryUtils;
 
-<<<<<<< HEAD
-=======
 import java.util.List;
 
->>>>>>> 323c75f8
 public final class CreativeInventoryActionListener {
     public static void listener(ClientCreativeInventoryActionPacket packet, Player player) {
         if (!player.isCreative()) return;
@@ -18,20 +15,12 @@
         ItemStack item = packet.item();
 
         if (packet.slot() == -1) { // -1 here indicates a drop
-<<<<<<< HEAD
-            player.getInventory().handleClick(player, new Click.Info.CreativeDropItem(item));
-=======
             player.getInventory().handleClick(player, new Click.Info.CreativeDropItem(item), List.of(new Click.Change.DropFromPlayer(item)));
->>>>>>> 323c75f8
         }
 
         int slot = PlayerInventoryUtils.protocolToMinestom(packet.slot());
         if (slot == -1) return; // -1 after conversion indicates an invalid slot
 
-<<<<<<< HEAD
-        player.getInventory().handleClick(player, new Click.Info.CreativeSetItem(slot, item));
-=======
         player.getInventory().handleClick(player, new Click.Info.CreativeSetItem(slot, item), List.of(new Click.Change.Container(slot, item)));
->>>>>>> 323c75f8
     }
 }