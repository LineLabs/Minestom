package net.minestom.server.listener;

import net.minestom.server.entity.GameMode;
import net.minestom.server.entity.Player;
import net.minestom.server.inventory.click.Click;
import net.minestom.server.item.ItemStack;
import net.minestom.server.network.packet.client.play.ClientCreativeInventoryActionPacket;
import net.minestom.server.utils.inventory.PlayerInventoryUtils;

import java.util.List;

public final class CreativeInventoryActionListener {
    public static void listener(ClientCreativeInventoryActionPacket packet, Player player) {
<<<<<<< HEAD
        if (!player.isCreative()) return;
=======
        if (player.getGameMode() != GameMode.CREATIVE) return;
>>>>>>> 05a4bb77

        ItemStack item = packet.item();

        if (packet.slot() == -1) { // -1 here indicates a drop
            player.getInventory().handleClick(player, new Click.Info.CreativeDropItem(item), List.of(new Click.Change.DropFromPlayer(item)));
        }

        int slot = PlayerInventoryUtils.protocolToMinestom(packet.slot());
        if (slot == -1) return; // -1 after conversion indicates an invalid slot

        player.getInventory().handleClick(player, new Click.Info.CreativeSetItem(slot, item), List.of(new Click.Change.Container(slot, item)));
    }
}<|MERGE_RESOLUTION|>--- conflicted
+++ resolved
@@ -11,11 +11,7 @@
 
 public final class CreativeInventoryActionListener {
     public static void listener(ClientCreativeInventoryActionPacket packet, Player player) {
-<<<<<<< HEAD
-        if (!player.isCreative()) return;
-=======
         if (player.getGameMode() != GameMode.CREATIVE) return;
->>>>>>> 05a4bb77
 
         ItemStack item = packet.item();
 
