package net.minestom.server.network;

import net.kyori.adventure.text.Component;
import net.kyori.adventure.text.format.NamedTextColor;
import net.minestom.server.MinecraftServer;
import net.minestom.server.ServerFlag;
import net.minestom.server.entity.Player;
import net.minestom.server.event.EventDispatcher;
import net.minestom.server.event.player.AsyncPlayerConfigurationEvent;
import net.minestom.server.event.player.AsyncPlayerPreLoginEvent;
import net.minestom.server.instance.Instance;
import net.minestom.server.listener.preplay.LoginListener;
import net.minestom.server.network.packet.client.login.ClientLoginStartPacket;
import net.minestom.server.network.packet.server.CachedPacket;
import net.minestom.server.network.packet.server.common.KeepAlivePacket;
import net.minestom.server.network.packet.server.common.PluginMessagePacket;
import net.minestom.server.network.packet.server.common.TagsPacket;
import net.minestom.server.network.packet.server.configuration.FinishConfigurationPacket;
import net.minestom.server.network.packet.server.configuration.ResetChatPacket;
<<<<<<< HEAD
=======
import net.minestom.server.network.packet.server.configuration.SelectKnownPacksPacket;
>>>>>>> 05a4bb77
import net.minestom.server.network.packet.server.login.LoginSuccessPacket;
import net.minestom.server.network.packet.server.play.StartConfigurationPacket;
import net.minestom.server.network.player.PlayerConnection;
import net.minestom.server.network.player.PlayerSocketConnection;
import net.minestom.server.network.plugin.LoginPluginMessageProcessor;
import net.minestom.server.utils.StringUtils;
import net.minestom.server.utils.async.AsyncUtils;
import net.minestom.server.utils.debug.DebugUtils;
import net.minestom.server.utils.validate.Check;
import org.jctools.queues.MessagePassingQueue;
import org.jctools.queues.MpscUnboundedArrayQueue;
import org.jetbrains.annotations.ApiStatus;
import org.jetbrains.annotations.NotNull;
import org.jetbrains.annotations.Nullable;

import java.util.*;
import java.util.concurrent.*;
import java.util.function.Function;

/**
 * Manages the connected clients.
 */
public final class ConnectionManager {
    private static final Component TIMEOUT_TEXT = Component.text("Timeout", NamedTextColor.RED);

    // All players once their Player object has been instantiated.
    private final Map<PlayerConnection, Player> connectionPlayerMap = new ConcurrentHashMap<>();
    // Players waiting to be spawned (post configuration state)
    private final MessagePassingQueue<Player> waitingPlayers = new MpscUnboundedArrayQueue<>(64);
    // Players in configuration state
    private final Set<Player> configurationPlayers = new CopyOnWriteArraySet<>();
    // Players in play state
    private final Set<Player> playPlayers = new CopyOnWriteArraySet<>();

    // The players who need keep alive ticks. This was added because we may not send a keep alive in
    // the time after sending finish configuration but before receiving configuration end (to swap to play).
    // I(mattw) could not come up with a better way to express this besides completely splitting client/server
    // states. Perhaps there will be an improvement in the future.
    private final Set<Player> keepAlivePlayers = new CopyOnWriteArraySet<>();

    private final Set<Player> unmodifiableConfigurationPlayers = Collections.unmodifiableSet(configurationPlayers);
    private final Set<Player> unmodifiablePlayPlayers = Collections.unmodifiableSet(playPlayers);

    private final CachedPacket resetChatPacket = new CachedPacket(new ResetChatPacket());


    // The uuid provider once a player login
    private volatile UuidProvider uuidProvider = (playerConnection, username) -> UUID.randomUUID();
    // The player provider to have your own Player implementation
    private volatile PlayerProvider playerProvider = Player::new;

    /**
     * Gets the number of "online" players, eg for the query response.
     *
     * <p>Only includes players in the play state, not players in configuration.</p>
     */
    public int getOnlinePlayerCount() {
        return playPlayers.size();
    }

    /**
     * Returns an unmodifiable set containing the players currently in the play state.
     */
    public @NotNull Collection<@NotNull Player> getOnlinePlayers() {
        return unmodifiablePlayPlayers;
    }

    /**
     * Returns an unmodifiable set containing the players currently in the configuration state.
     */
    public @NotNull Collection<@NotNull Player> getConfigPlayers() {
        return unmodifiableConfigurationPlayers;
    }

    /**
     * Gets the {@link Player} linked to a {@link PlayerConnection}.
     *
     * <p>The player will be returned whether they are in the play or config state,
     * so be sure to check before sending packets to them.</p>
     *
     * @param connection the player connection
     * @return the player linked to the connection
     */
    public Player getPlayer(@NotNull PlayerConnection connection) {
        return connectionPlayerMap.get(connection);
    }

    /**
     * Gets the first player in the play state which validates {@link String#equalsIgnoreCase(String)}.
     * <p>
     * This can cause issue if two or more players have the same username.
     *
     * @param username the player username (case-insensitive)
     * @return the first player who validate the username condition, null if none was found
     */
    public @Nullable Player getOnlinePlayerByUsername(@NotNull String username) {
        for (Player player : getOnlinePlayers()) {
            if (player.getUsername().equalsIgnoreCase(username))
                return player;
        }
        return null;
    }

    /**
     * Gets the first player in the play state which validates {@link UUID#equals(Object)}.
     * <p>
     * This can cause issue if two or more players have the same UUID.
     *
     * @param uuid the player UUID
     * @return the first player who validate the UUID condition, null if none was found
     */
    public @Nullable Player getOnlinePlayerByUuid(@NotNull UUID uuid) {
        for (Player player : getOnlinePlayers()) {
            if (player.getUuid().equals(uuid))
                return player;
        }
        return null;
    }

    /**
     * Finds the closest player in the play state matching a given username.
     *
     * @param username the player username (can be partial)
     * @return the closest match, null if no players are online
     */
    public @Nullable Player findOnlinePlayer(@NotNull String username) {
        Player exact = getOnlinePlayerByUsername(username);
        if (exact != null) return exact;
        final String username1 = username.toLowerCase(Locale.ROOT);

        Function<Player, Double> distanceFunction = player -> {
            final String username2 = player.getUsername().toLowerCase(Locale.ROOT);
            return StringUtils.jaroWinklerScore(username1, username2);
        };
        return getOnlinePlayers().stream()
                .min(Comparator.comparingDouble(distanceFunction::apply))
                .filter(player -> distanceFunction.apply(player) > 0)
                .orElse(null);
    }

    /**
     * Changes how {@link UUID} are attributed to players.
     * <p>
     * Shouldn't be override if already defined.
     * <p>
     * Be aware that it is possible for an UUID provider to be ignored, for example in the case of a proxy (eg: velocity).
     *
     * @param uuidProvider the new player connection uuid provider,
     *                     setting it to null would apply a random UUID for each player connection
     * @see #getPlayerConnectionUuid(PlayerConnection, String)
     */
    public void setUuidProvider(@Nullable UuidProvider uuidProvider) {
        this.uuidProvider = uuidProvider != null ? uuidProvider : (playerConnection, username) -> UUID.randomUUID();
    }

    /**
     * Computes the UUID of the specified connection.
     * Used in {@link ClientLoginStartPacket} in order
     * to give the player the right {@link UUID}.
     *
     * @param playerConnection the player connection
     * @param username         the username given by the connection
     * @return the uuid based on {@code playerConnection}
     * return a random UUID if no UUID provider is defined see {@link #setUuidProvider(UuidProvider)}
     */
    public @NotNull UUID getPlayerConnectionUuid(@NotNull PlayerConnection playerConnection, @NotNull String username) {
        return uuidProvider.provide(playerConnection, username);
    }

    /**
     * Changes the {@link Player} provider, to change which object to link to him.
     *
     * @param playerProvider the new {@link PlayerProvider}, can be set to null to apply the default provider
     */
    public void setPlayerProvider(@Nullable PlayerProvider playerProvider) {
        this.playerProvider = playerProvider != null ? playerProvider : Player::new;
    }

    /**
     * Creates a player object and begins the transition from the login state to the config state.
     */
    @ApiStatus.Internal
    public @NotNull Player createPlayer(@NotNull PlayerConnection connection, @NotNull UUID uuid, @NotNull String username) {
        final Player player = playerProvider.createPlayer(uuid, username, connection);
        this.connectionPlayerMap.put(connection, player);
        var future = transitionLoginToConfig(player);
        if (DebugUtils.INSIDE_TEST) future.join();
        return player;
    }

    @ApiStatus.Internal
    public @NotNull CompletableFuture<Void> transitionLoginToConfig(@NotNull Player player) {
        return AsyncUtils.runAsync(() -> {
            final PlayerConnection playerConnection = player.getPlayerConnection();

            // Compression
            if (playerConnection instanceof PlayerSocketConnection socketConnection) {
                final int threshold = MinecraftServer.getCompressionThreshold();
                if (threshold > 0) socketConnection.startCompression();
            }

            // Call pre login event
            LoginPluginMessageProcessor pluginMessageProcessor = playerConnection.loginPluginMessageProcessor();
            AsyncPlayerPreLoginEvent asyncPlayerPreLoginEvent = new AsyncPlayerPreLoginEvent(player, pluginMessageProcessor);
            EventDispatcher.call(asyncPlayerPreLoginEvent);
            if (!player.isOnline())
                return; // Player has been kicked

            // Change UUID/Username based on the event
            {
                final String eventUsername = asyncPlayerPreLoginEvent.getUsername();
                final UUID eventUuid = asyncPlayerPreLoginEvent.getPlayerUuid();
                if (!player.getUsername().equals(eventUsername)) {
                    player.setUsernameField(eventUsername);
                }
                if (!player.getUuid().equals(eventUuid)) {
                    player.setUuid(eventUuid);
                }
            }

            // Wait for pending login plugin messages
            try {
                pluginMessageProcessor.awaitReplies(ServerFlag.LOGIN_PLUGIN_MESSAGE_TIMEOUT, TimeUnit.MILLISECONDS);
            } catch (Throwable t) {
                player.kick(LoginListener.INVALID_PROXY_RESPONSE);
                throw new RuntimeException("Error getting replies for login plugin messages", t);
            }

            // Send login success packet (and switch to configuration phase)
            LoginSuccessPacket loginSuccessPacket = new LoginSuccessPacket(player.getUuid(), player.getUsername(), 0, true);
            playerConnection.sendPacket(loginSuccessPacket);
        });
    }

    @ApiStatus.Internal
    public void transitionPlayToConfig(@NotNull Player player) {
        player.sendPacket(new StartConfigurationPacket());
        configurationPlayers.add(player);
    }

    /**
     * Return value exposed for testing
     */
    @ApiStatus.Internal
    public CompletableFuture<Void> doConfiguration(@NotNull Player player, boolean isFirstConfig) {
        if (isFirstConfig) {
            configurationPlayers.add(player);
            keepAlivePlayers.add(player);
        }

        final PlayerConnection connection = player.getPlayerConnection();
        connection.setConnectionState(ConnectionState.CONFIGURATION);

        player.sendPacket(PluginMessagePacket.getBrandPacket());
        // Request known packs immediately, but don't wait for the response until required (sending registry data).
        final var knownPacksFuture = connection.requestKnownPacks(List.of(SelectKnownPacksPacket.MINECRAFT_CORE));

        return AsyncUtils.runAsync(() -> {
            var event = new AsyncPlayerConfigurationEvent(player, isFirstConfig);
            EventDispatcher.call(event);
            if (!player.isOnline()) return; // Player was kicked during config.

            final Instance spawningInstance = event.getSpawningInstance();
            Check.notNull(spawningInstance, "You need to specify a spawning instance in the AsyncPlayerConfigurationEvent");

            if (event.willClearChat()) {
                player.sendPacket(resetChatPacket);
            }

            // Registry data (if it should be sent)
            if (event.willSendRegistryData()) {
<<<<<<< HEAD

                // minecraft:trim_pattern, minecraft:trim_material, minecraft:wolf_variant, and minecraft:banner_pattern.

                player.sendPacket(Messenger.registryDataPacket());
                player.sendPacket(MinecraftServer.getDimensionTypeManager().registryDataPacket());
                player.sendPacket(MinecraftServer.getBiomeManager().registryDataPacket());
                player.sendPacket(DamageType.registryDataPacket());
//                registry.put("minecraft:trim_material", MinecraftServer.getTrimManager().getTrimMaterialNBT());
//                registry.put("minecraft:trim_pattern", MinecraftServer.getTrimManager().getTrimPatternNBT());
=======
                List<SelectKnownPacksPacket.Entry> knownPacks;
                try {
                    knownPacks = knownPacksFuture.get(5, TimeUnit.SECONDS);
                } catch (InterruptedException | TimeoutException e) {
                    throw new RuntimeException("Client failed to respond to known packs request", e);
                } catch (ExecutionException e) {
                    throw new RuntimeException("Error receiving known packs", e);
                }
                boolean excludeVanilla = !knownPacks.contains(SelectKnownPacksPacket.MINECRAFT_CORE);

                var serverProcess = MinecraftServer.process();
                player.sendPacket(serverProcess.chatType().registryDataPacket(excludeVanilla));
                player.sendPacket(serverProcess.dimensionType().registryDataPacket(excludeVanilla));
                player.sendPacket(serverProcess.biome().registryDataPacket(excludeVanilla));
                player.sendPacket(serverProcess.damageType().registryDataPacket(excludeVanilla));
                player.sendPacket(serverProcess.trimMaterial().registryDataPacket(excludeVanilla));
                player.sendPacket(serverProcess.trimPattern().registryDataPacket(excludeVanilla));
                player.sendPacket(serverProcess.bannerPattern().registryDataPacket(excludeVanilla));
                player.sendPacket(serverProcess.wolfVariant().registryDataPacket(excludeVanilla));
>>>>>>> 05a4bb77

                player.sendPacket(TagsPacket.DEFAULT_TAGS);
            }

            // Wait for pending resource packs if any
            var packFuture = player.getResourcePackFuture();
            if (packFuture != null) packFuture.join();

            keepAlivePlayers.remove(player);
            player.setPendingOptions(spawningInstance, event.isHardcore());
            player.sendPacket(new FinishConfigurationPacket());
        });
    }

    @ApiStatus.Internal
    public void transitionConfigToPlay(@NotNull Player player) {
        this.waitingPlayers.relaxedOffer(player);
    }

    /**
     * Removes a {@link Player} from the players list.
     * <p>
     * Used during disconnection, you shouldn't have to do it manually.
     *
     * @param connection the player connection
     * @see PlayerConnection#disconnect() to properly disconnect a player
     */
    @ApiStatus.Internal
    public synchronized void removePlayer(@NotNull PlayerConnection connection) {
        final Player player = this.connectionPlayerMap.remove(connection);
        if (player == null) return;
        this.configurationPlayers.remove(player);
        this.playPlayers.remove(player);
        this.keepAlivePlayers.remove(player);
    }

    /**
     * Shutdowns the connection manager by kicking all the currently connected players.
     */
    public synchronized void shutdown() {
        this.configurationPlayers.clear();
        this.playPlayers.clear();
        this.keepAlivePlayers.clear();
        this.connectionPlayerMap.clear();
    }

    public void tick(long tickStart) {
        // Let waiting players into their instances
        updateWaitingPlayers();

        // Send keep alive packets
        handleKeepAlive(keepAlivePlayers, tickStart);

        // Interpret packets for configuration players
        configurationPlayers.forEach(Player::interpretPacketQueue);
    }

    /**
     * Connects waiting players.
     */
    @ApiStatus.Internal
    public void updateWaitingPlayers() {
        this.waitingPlayers.drain(player -> {
            if (!player.isOnline()) return; // Player disconnected while in queued to join
            player.getPlayerConnection().setConnectionState(ConnectionState.PLAY);
            playPlayers.add(player);
            keepAlivePlayers.add(player);

            // Spawn the player at Player#getRespawnPoint
            CompletableFuture<Void> spawnFuture = player.UNSAFE_init();

            // Required to get the exact moment the player spawns
            if (DebugUtils.INSIDE_TEST) spawnFuture.join();
        });
    }

    /**
     * Updates keep alive by checking the last keep alive packet and send a new one if needed.
     *
     * @param tickStart the time of the update in milliseconds, forwarded to the packet
     */
    private void handleKeepAlive(@NotNull Collection<Player> playerGroup, long tickStart) {
        final KeepAlivePacket keepAlivePacket = new KeepAlivePacket(tickStart);
        for (Player player : playerGroup) {
            final long lastKeepAlive = tickStart - player.getLastKeepAlive();
            if (lastKeepAlive > ServerFlag.KEEP_ALIVE_DELAY && player.didAnswerKeepAlive()) {
                player.refreshKeepAlive(tickStart);
                player.sendPacket(keepAlivePacket);
            } else if (lastKeepAlive >= ServerFlag.KEEP_ALIVE_KICK) {
                player.kick(TIMEOUT_TEXT);
            }
        }
    }
}<|MERGE_RESOLUTION|>--- conflicted
+++ resolved
@@ -17,10 +17,7 @@
 import net.minestom.server.network.packet.server.common.TagsPacket;
 import net.minestom.server.network.packet.server.configuration.FinishConfigurationPacket;
 import net.minestom.server.network.packet.server.configuration.ResetChatPacket;
-<<<<<<< HEAD
-=======
 import net.minestom.server.network.packet.server.configuration.SelectKnownPacksPacket;
->>>>>>> 05a4bb77
 import net.minestom.server.network.packet.server.login.LoginSuccessPacket;
 import net.minestom.server.network.packet.server.play.StartConfigurationPacket;
 import net.minestom.server.network.player.PlayerConnection;
@@ -292,17 +289,6 @@
 
             // Registry data (if it should be sent)
             if (event.willSendRegistryData()) {
-<<<<<<< HEAD
-
-                // minecraft:trim_pattern, minecraft:trim_material, minecraft:wolf_variant, and minecraft:banner_pattern.
-
-                player.sendPacket(Messenger.registryDataPacket());
-                player.sendPacket(MinecraftServer.getDimensionTypeManager().registryDataPacket());
-                player.sendPacket(MinecraftServer.getBiomeManager().registryDataPacket());
-                player.sendPacket(DamageType.registryDataPacket());
-//                registry.put("minecraft:trim_material", MinecraftServer.getTrimManager().getTrimMaterialNBT());
-//                registry.put("minecraft:trim_pattern", MinecraftServer.getTrimManager().getTrimPatternNBT());
-=======
                 List<SelectKnownPacksPacket.Entry> knownPacks;
                 try {
                     knownPacks = knownPacksFuture.get(5, TimeUnit.SECONDS);
@@ -322,7 +308,6 @@
                 player.sendPacket(serverProcess.trimPattern().registryDataPacket(excludeVanilla));
                 player.sendPacket(serverProcess.bannerPattern().registryDataPacket(excludeVanilla));
                 player.sendPacket(serverProcess.wolfVariant().registryDataPacket(excludeVanilla));
->>>>>>> 05a4bb77
 
                 player.sendPacket(TagsPacket.DEFAULT_TAGS);
             }
