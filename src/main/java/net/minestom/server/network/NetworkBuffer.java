package net.minestom.server.network;

import net.kyori.adventure.nbt.BinaryTag;
import net.kyori.adventure.text.Component;
import net.minestom.server.MinecraftServer;
import net.minestom.server.coordinate.Point;
import net.minestom.server.entity.Entity;
<<<<<<< HEAD
import net.minestom.server.entity.metadata.animal.ArmadilloMeta;
import net.minestom.server.entity.metadata.animal.FrogMeta;
import net.minestom.server.entity.metadata.animal.SnifferMeta;
import net.minestom.server.entity.metadata.animal.tameable.CatMeta;
import net.minestom.server.entity.metadata.other.PaintingMeta;
=======
>>>>>>> 05a4bb77
import net.minestom.server.network.packet.server.play.data.WorldPos;
import net.minestom.server.particle.Particle;
import net.minestom.server.registry.DynamicRegistry;
import net.minestom.server.registry.ProtocolObject;
import net.minestom.server.registry.Registries;
import net.minestom.server.utils.Direction;
import net.minestom.server.utils.Unit;
import net.minestom.server.utils.nbt.BinaryTagReader;
import net.minestom.server.utils.nbt.BinaryTagWriter;
import net.minestom.server.utils.validate.Check;
import org.jetbrains.annotations.ApiStatus;
import org.jetbrains.annotations.NotNull;
import org.jetbrains.annotations.Nullable;

import java.nio.ByteBuffer;
import java.nio.ByteOrder;
import java.util.*;
import java.util.function.BiConsumer;
import java.util.function.Consumer;
import java.util.function.Function;
import java.util.function.Supplier;

@ApiStatus.Experimental
public final class NetworkBuffer {
    public static final Type<Unit> UNIT = new NetworkBufferTypeImpl.UnitType();
    public static final Type<Boolean> BOOLEAN = new NetworkBufferTypeImpl.BooleanType();
    public static final Type<Byte> BYTE = new NetworkBufferTypeImpl.ByteType();
    public static final Type<Short> SHORT = new NetworkBufferTypeImpl.ShortType();
    public static final Type<Integer> UNSIGNED_SHORT = new NetworkBufferTypeImpl.UnsignedShortType();
    public static final Type<Integer> INT = new NetworkBufferTypeImpl.IntType();
    public static final Type<Long> LONG = new NetworkBufferTypeImpl.LongType();
    public static final Type<Float> FLOAT = new NetworkBufferTypeImpl.FloatType();
    public static final Type<Double> DOUBLE = new NetworkBufferTypeImpl.DoubleType();
    public static final Type<Integer> VAR_INT = new NetworkBufferTypeImpl.VarIntType();
    public static final Type<Long> VAR_LONG = new NetworkBufferTypeImpl.VarLongType();
    public static final Type<byte[]> RAW_BYTES = new NetworkBufferTypeImpl.RawBytesType();
    public static final Type<String> STRING = new NetworkBufferTypeImpl.StringType();
    public static final Type<BinaryTag> NBT = new NetworkBufferTypeImpl.NbtType();
    public static final Type<Point> BLOCK_POSITION = new NetworkBufferTypeImpl.BlockPositionType();
    public static final Type<Component> COMPONENT = new NetworkBufferTypeImpl.ComponentType();
    public static final Type<Component> JSON_COMPONENT = new NetworkBufferTypeImpl.JsonComponentType();
    public static final Type<UUID> UUID = new NetworkBufferTypeImpl.UUIDType();

    public static final Type<byte[]> BYTE_ARRAY = new NetworkBufferTypeImpl.ByteArrayType();
    public static final Type<long[]> LONG_ARRAY = new NetworkBufferTypeImpl.LongArrayType();
    public static final Type<int[]> VAR_INT_ARRAY = new NetworkBufferTypeImpl.VarIntArrayType();
    public static final Type<long[]> VAR_LONG_ARRAY = new NetworkBufferTypeImpl.VarLongArrayType();

    public static <T extends ProtocolObject> @NotNull Type<DynamicRegistry.Key<T>> RegistryKey(@NotNull Function<Registries, DynamicRegistry<T>> selector) {
        return new NetworkBufferTypeImpl.RegistryTypeType<>(selector);
    }

    // METADATA
    public static final Type<Integer> BLOCK_STATE = new NetworkBufferTypeImpl.BlockStateType();
    public static final Type<int[]> VILLAGER_DATA = new NetworkBufferTypeImpl.VillagerDataType();
    public static final Type<WorldPos> DEATH_LOCATION = new NetworkBufferTypeImpl.DeathLocationType();
    public static final Type<Point> VECTOR3 = new NetworkBufferTypeImpl.Vector3Type();
    public static final Type<Point> VECTOR3D = new NetworkBufferTypeImpl.Vector3DType();
    public static final Type<float[]> QUATERNION = new NetworkBufferTypeImpl.QuaternionType();
    public static final Type<Particle> PARTICLE = new NetworkBufferTypeImpl.ParticleType();

    public static final Type<@Nullable Component> OPT_CHAT = Optional(COMPONENT);
    public static final Type<@Nullable Point> OPT_BLOCK_POSITION = Optional(BLOCK_POSITION);
    public static final Type<@Nullable UUID> OPT_UUID = Optional(UUID);

    public static final Type<Direction> DIRECTION = new NetworkBufferTypeImpl.EnumType<>(Direction.class);
    public static final Type<Entity.Pose> POSE = new NetworkBufferTypeImpl.EnumType<>(Entity.Pose.class);

<<<<<<< HEAD
    public static final Type<CatMeta.Variant> CAT_VARIANT = NetworkBufferTypeImpl.fromEnum(CatMeta.Variant.class);
    public static final Type<FrogMeta.Variant> FROG_VARIANT = NetworkBufferTypeImpl.fromEnum(FrogMeta.Variant.class);
    public static final Type<PaintingMeta.Variant> PAINTING_VARIANT = NetworkBufferTypeImpl.fromEnum(PaintingMeta.Variant.class);
    public static final Type<SnifferMeta.State> SNIFFER_STATE = NetworkBufferTypeImpl.fromEnum(SnifferMeta.State.class);
    public static final Type<ArmadilloMeta.State> ARMADILLO_STATE = NetworkBufferTypeImpl.fromEnum(ArmadilloMeta.State.class);
=======
    // Combinators

    public static <T> @NotNull Type<@Nullable T> Optional(@NotNull Type<T> type) {
        return new NetworkBufferTypeImpl.OptionalType<>(type);
    }

    public static <E extends Enum<E>> @NotNull Type<E> Enum(@NotNull Class<E> enumClass) {
        return new NetworkBufferTypeImpl.EnumType<>(enumClass);
    }

    public static <T> @NotNull Type<T> Lazy(@NotNull Supplier<NetworkBuffer.@NotNull Type<T>> supplier) {
        return new NetworkBufferTypeImpl.LazyType<>(supplier);
    }
>>>>>>> 05a4bb77

    public static <E extends Enum<E>> Type<E> fromEnum(@NotNull Class<E> enumClass) {
        return NetworkBufferTypeImpl.fromEnum(enumClass);
    }

    public static <T> Type<T> lazy(@NotNull Supplier<Type<T>> supplier) {
        return new NetworkBuffer.Type<>() {
            private Type<T> type;

            @Override
            public void write(@NotNull NetworkBuffer buffer, T value) {
                if (type == null) type = supplier.get();
                type.write(buffer, value);
            }

            @Override
            public T read(@NotNull NetworkBuffer buffer) {
                if (type == null) type = supplier.get();
                return null;
            }
        };
    }

    ByteBuffer nioBuffer;
    final boolean resizable;
    int writeIndex;
    int readIndex;

    BinaryTagWriter nbtWriter;
    BinaryTagReader nbtReader;
<<<<<<< HEAD
=======

    // In the future, this should be passed as a parameter.
    final Registries registries = MinecraftServer.process();
>>>>>>> 05a4bb77

    public NetworkBuffer(@NotNull ByteBuffer buffer, boolean resizable) {
        this.nioBuffer = buffer.order(ByteOrder.BIG_ENDIAN);
        this.resizable = resizable;

        this.writeIndex = buffer.position();
        this.readIndex = buffer.position();
    }

    public NetworkBuffer(@NotNull ByteBuffer buffer) {
        this(buffer, true);
    }

    public NetworkBuffer(int initialCapacity) {
        this(ByteBuffer.allocateDirect(initialCapacity), true);
    }

    public NetworkBuffer() {
        this(1024);
    }

    public <T> void write(@NotNull Type<T> type, @NotNull T value) {
        type.write(this, value);
    }

    public <T> void write(@NotNull Writer writer) {
        writer.write(this);
    }

    public <T> @NotNull T read(@NotNull Type<T> type) {
        return type.read(this);
    }

    public <T> void writeOptional(@NotNull Type<T> type, @Nullable T value) {
        write(BOOLEAN, value != null);
        if (value != null) write(type, value);
    }

    public void writeOptional(@Nullable Writer writer) {
        write(BOOLEAN, writer != null);
        if (writer != null) write(writer);
    }

    public <T> @Nullable T readOptional(@NotNull Type<T> type) {
        return read(BOOLEAN) ? read(type) : null;
    }

    public <T> @Nullable T readOptional(@NotNull Function<@NotNull NetworkBuffer, @NotNull T> function) {
        return read(BOOLEAN) ? function.apply(this) : null;
    }

    public <T> void writeCollection(@NotNull Type<T> type, @Nullable Collection<@NotNull T> values) {
        if (values == null) {
            write(BYTE, (byte) 0);
            return;
        }
        write(VAR_INT, values.size());
        for (T value : values) write(type, value);
    }

    @SafeVarargs
    public final <T> void writeCollection(@NotNull Type<T> type, @NotNull T @Nullable ... values) {
        writeCollection(type, values == null ? null : List.of(values));
    }

    public <T extends Writer> void writeCollection(@Nullable Collection<@NotNull T> values) {
        if (values == null) {
            write(BYTE, (byte) 0);
            return;
        }
        write(VAR_INT, values.size());
        for (T value : values) write(value);
    }

    public <T> void writeCollection(@Nullable Collection<@NotNull T> values,
                                    @NotNull BiConsumer<@NotNull NetworkBuffer, @NotNull T> consumer) {
        if (values == null) {
            write(BYTE, (byte) 0);
            return;
        }
        write(VAR_INT, values.size());
        for (T value : values) consumer.accept(this, value);
    }

    public <T> @NotNull List<@NotNull T> readCollection(@NotNull Type<T> type, int maxSize) {
        final int size = read(VAR_INT);
        Check.argCondition(size > maxSize, "Collection size ({0}) is higher than the maximum allowed size ({1})", size, maxSize);
        final List<T> values = new java.util.ArrayList<>(size);
        for (int i = 0; i < size; i++) values.add(read(type));
        return values;
    }

    public <T> @NotNull List<@NotNull T> readCollection(@NotNull Function<@NotNull NetworkBuffer, @NotNull T> function, int maxSize) {
        final int size = read(VAR_INT);
        Check.argCondition(size > maxSize, "Collection size ({0}) is higher than the maximum allowed size ({1})", size, maxSize);
        final List<T> values = new java.util.ArrayList<>(size);
        for (int i = 0; i < size; i++) values.add(function.apply(this));
        return values;
    }

    public <E extends Enum<?>> void writeEnum(@NotNull Class<E> enumClass, @NotNull E value) {
        write(VAR_INT, value.ordinal());
    }

    public <E extends Enum<?>> @NotNull E readEnum(@NotNull Class<@NotNull E> enumClass) {
        return enumClass.getEnumConstants()[read(VAR_INT)];
    }

    public <E extends Enum<E>> void writeEnumSet(EnumSet<E> enumSet, Class<E> enumType) {
        final E[] values = enumType.getEnumConstants();
        BitSet bitSet = new BitSet(values.length);
        for (int i = 0; i < values.length; ++i) {
            bitSet.set(i, enumSet.contains(values[i]));
        }
        writeFixedBitSet(bitSet, values.length);
    }

    public <E extends Enum<E>> @NotNull EnumSet<E> readEnumSet(Class<E> enumType) {
        final E[] values = enumType.getEnumConstants();
        BitSet bitSet = readFixedBitSet(values.length);
        EnumSet<E> enumSet = EnumSet.noneOf(enumType);
        for (int i = 0; i < values.length; ++i) {
            if (bitSet.get(i)) {
                enumSet.add(values[i]);
            }
        }
        return enumSet;
    }

    public void writeFixedBitSet(BitSet set, int length) {
        final int setLength = set.length();
        if (setLength > length) {
            throw new IllegalArgumentException("BitSet is larger than expected size (" + setLength + ">" + length + ")");
        } else {
            final byte[] array = set.toByteArray();
            write(RAW_BYTES, array);
        }
    }

    @NotNull
    public BitSet readFixedBitSet(int length) {
        final byte[] array = readBytes((length + 7) / 8);
        return BitSet.valueOf(array);
    }

    public byte[] readBytes(int length) {
        byte[] bytes = new byte[length];
        nioBuffer.get(readIndex, bytes, 0, length);
        readIndex += length;
        return bytes;
    }

    public void copyTo(int srcOffset, byte @NotNull [] dest, int destOffset, int length) {
        this.nioBuffer.get(srcOffset, dest, destOffset, length);
    }

    public byte @NotNull [] extractBytes(@NotNull Consumer<@NotNull NetworkBuffer> extractor) {
        final int startingPosition = readIndex();
        extractor.accept(this);
        final int endingPosition = readIndex();
        byte[] output = new byte[endingPosition - startingPosition];
        copyTo(startingPosition, output, 0, output.length);
        return output;
    }

    public void clear() {
        this.writeIndex = 0;
        this.readIndex = 0;
    }

    public int writeIndex() {
        return writeIndex;
    }

    public int readIndex() {
        return readIndex;
    }

    public void writeIndex(int writeIndex) {
        this.writeIndex = writeIndex;
    }

    public void readIndex(int readIndex) {
        this.readIndex = readIndex;
    }

    public int skipWrite(int length) {
        final int oldWriteIndex = writeIndex;
        writeIndex += length;
        return oldWriteIndex;
    }

    public int readableBytes() {
        return writeIndex - readIndex;
    }

    void ensureSize(int length) {
        if (!resizable) return;
        if (nioBuffer.capacity() < writeIndex + length) {
            final int newCapacity = Math.max(nioBuffer.capacity() * 2, writeIndex + length);
            ByteBuffer newBuffer = ByteBuffer.allocateDirect(newCapacity);
            nioBuffer.position(0);
            newBuffer.put(nioBuffer);
            nioBuffer = newBuffer.clear();
        }
    }


    public interface Type<T> {
        void write(@NotNull NetworkBuffer buffer, T value);
        T read(@NotNull NetworkBuffer buffer);

        default <S> @NotNull Type<S> map(@NotNull Function<T, S> to, @NotNull Function<S, T> from) {
<<<<<<< HEAD
            return new Type<S>() {
                @Override
                public void write(@NotNull NetworkBuffer buffer, S value) {
                    Type.this.write(buffer, from.apply(value));
                }

                @Override
                public S read(@NotNull NetworkBuffer buffer) {
                    return to.apply(Type.this.read(buffer));
                }
            };
        }

        default @NotNull Type<List<T>> list(int maxSize) {
            return new NetworkBuffer.Type<>() {
                @Override
                public void write(@NotNull NetworkBuffer buffer, List<T> value) {
                    buffer.writeCollection(Type.this, value);
                }

                @Override
                public List<T> read(@NotNull NetworkBuffer buffer) {
                    return buffer.readCollection(Type.this, maxSize);
                }
            };
=======
            return new NetworkBufferTypeImpl.MappedType<>(this, to, from);
        }

        default @NotNull Type<List<T>> list(int maxSize) {
            return new NetworkBufferTypeImpl.ListType<>(this, maxSize);
>>>>>>> 05a4bb77
        }
    }

    @FunctionalInterface
    public interface Writer {
        void write(@NotNull NetworkBuffer writer);
    }

    @FunctionalInterface
    public interface Reader<T> {
        @NotNull T read(@NotNull NetworkBuffer reader);
    }

    public static byte[] makeArray(@NotNull Consumer<@NotNull NetworkBuffer> writing) {
        NetworkBuffer writer = new NetworkBuffer();
        writing.accept(writer);
        byte[] bytes = new byte[writer.writeIndex];
        writer.copyTo(0, bytes, 0, bytes.length);
        return bytes;
    }
}<|MERGE_RESOLUTION|>--- conflicted
+++ resolved
@@ -5,14 +5,6 @@
 import net.minestom.server.MinecraftServer;
 import net.minestom.server.coordinate.Point;
 import net.minestom.server.entity.Entity;
-<<<<<<< HEAD
-import net.minestom.server.entity.metadata.animal.ArmadilloMeta;
-import net.minestom.server.entity.metadata.animal.FrogMeta;
-import net.minestom.server.entity.metadata.animal.SnifferMeta;
-import net.minestom.server.entity.metadata.animal.tameable.CatMeta;
-import net.minestom.server.entity.metadata.other.PaintingMeta;
-=======
->>>>>>> 05a4bb77
 import net.minestom.server.network.packet.server.play.data.WorldPos;
 import net.minestom.server.particle.Particle;
 import net.minestom.server.registry.DynamicRegistry;
@@ -81,13 +73,6 @@
     public static final Type<Direction> DIRECTION = new NetworkBufferTypeImpl.EnumType<>(Direction.class);
     public static final Type<Entity.Pose> POSE = new NetworkBufferTypeImpl.EnumType<>(Entity.Pose.class);
 
-<<<<<<< HEAD
-    public static final Type<CatMeta.Variant> CAT_VARIANT = NetworkBufferTypeImpl.fromEnum(CatMeta.Variant.class);
-    public static final Type<FrogMeta.Variant> FROG_VARIANT = NetworkBufferTypeImpl.fromEnum(FrogMeta.Variant.class);
-    public static final Type<PaintingMeta.Variant> PAINTING_VARIANT = NetworkBufferTypeImpl.fromEnum(PaintingMeta.Variant.class);
-    public static final Type<SnifferMeta.State> SNIFFER_STATE = NetworkBufferTypeImpl.fromEnum(SnifferMeta.State.class);
-    public static final Type<ArmadilloMeta.State> ARMADILLO_STATE = NetworkBufferTypeImpl.fromEnum(ArmadilloMeta.State.class);
-=======
     // Combinators
 
     public static <T> @NotNull Type<@Nullable T> Optional(@NotNull Type<T> type) {
@@ -101,29 +86,7 @@
     public static <T> @NotNull Type<T> Lazy(@NotNull Supplier<NetworkBuffer.@NotNull Type<T>> supplier) {
         return new NetworkBufferTypeImpl.LazyType<>(supplier);
     }
->>>>>>> 05a4bb77
-
-    public static <E extends Enum<E>> Type<E> fromEnum(@NotNull Class<E> enumClass) {
-        return NetworkBufferTypeImpl.fromEnum(enumClass);
-    }
-
-    public static <T> Type<T> lazy(@NotNull Supplier<Type<T>> supplier) {
-        return new NetworkBuffer.Type<>() {
-            private Type<T> type;
-
-            @Override
-            public void write(@NotNull NetworkBuffer buffer, T value) {
-                if (type == null) type = supplier.get();
-                type.write(buffer, value);
-            }
-
-            @Override
-            public T read(@NotNull NetworkBuffer buffer) {
-                if (type == null) type = supplier.get();
-                return null;
-            }
-        };
-    }
+
 
     ByteBuffer nioBuffer;
     final boolean resizable;
@@ -132,12 +95,9 @@
 
     BinaryTagWriter nbtWriter;
     BinaryTagReader nbtReader;
-<<<<<<< HEAD
-=======
 
     // In the future, this should be passed as a parameter.
     final Registries registries = MinecraftServer.process();
->>>>>>> 05a4bb77
 
     public NetworkBuffer(@NotNull ByteBuffer buffer, boolean resizable) {
         this.nioBuffer = buffer.order(ByteOrder.BIG_ENDIAN);
@@ -351,39 +311,11 @@
         T read(@NotNull NetworkBuffer buffer);
 
         default <S> @NotNull Type<S> map(@NotNull Function<T, S> to, @NotNull Function<S, T> from) {
-<<<<<<< HEAD
-            return new Type<S>() {
-                @Override
-                public void write(@NotNull NetworkBuffer buffer, S value) {
-                    Type.this.write(buffer, from.apply(value));
-                }
-
-                @Override
-                public S read(@NotNull NetworkBuffer buffer) {
-                    return to.apply(Type.this.read(buffer));
-                }
-            };
-        }
-
-        default @NotNull Type<List<T>> list(int maxSize) {
-            return new NetworkBuffer.Type<>() {
-                @Override
-                public void write(@NotNull NetworkBuffer buffer, List<T> value) {
-                    buffer.writeCollection(Type.this, value);
-                }
-
-                @Override
-                public List<T> read(@NotNull NetworkBuffer buffer) {
-                    return buffer.readCollection(Type.this, maxSize);
-                }
-            };
-=======
             return new NetworkBufferTypeImpl.MappedType<>(this, to, from);
         }
 
         default @NotNull Type<List<T>> list(int maxSize) {
             return new NetworkBufferTypeImpl.ListType<>(this, maxSize);
->>>>>>> 05a4bb77
         }
     }
 
