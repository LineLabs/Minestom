package net.minestom.server.network;

import net.kyori.adventure.nbt.BinaryTag;
import net.kyori.adventure.text.Component;
import net.kyori.adventure.text.serializer.gson.GsonComponentSerializer;
import net.minestom.server.adventure.serializer.nbt.NbtComponentSerializer;
import net.minestom.server.color.Color;
import net.minestom.server.coordinate.Point;
import net.minestom.server.coordinate.Vec;
import net.minestom.server.network.packet.server.play.data.WorldPos;
import net.minestom.server.particle.Particle;
import net.minestom.server.particle.data.ParticleData;
<<<<<<< HEAD
=======
import net.minestom.server.utils.Unit;
>>>>>>> 323c75f8
import net.minestom.server.utils.nbt.BinaryTagReader;
import net.minestom.server.utils.nbt.BinaryTagWriter;
import net.minestom.server.utils.validate.Check;
import org.jetbrains.annotations.NotNull;

import java.io.*;
import java.nio.charset.StandardCharsets;
import java.util.UUID;

import static net.minestom.server.network.NetworkBuffer.*;

interface NetworkBufferTypeImpl<T> extends NetworkBuffer.Type<T> {
    int SEGMENT_BITS = 0x7F;
    int CONTINUE_BIT = 0x80;

<<<<<<< HEAD
    record NothingType<T>() implements NetworkBufferTypeImpl<T> {
        @Override
        public void write(@NotNull NetworkBuffer buffer, T value) {
        }

        @Override
        public T read(@NotNull NetworkBuffer buffer) {
            return null;
=======
    record UnitType() implements NetworkBufferTypeImpl<Unit> {
        @Override
        public void write(@NotNull NetworkBuffer buffer, Unit value) {
        }

        @Override
        public Unit read(@NotNull NetworkBuffer buffer) {
            return Unit.INSTANCE;
>>>>>>> 323c75f8
        }
    }

    record BooleanType() implements NetworkBufferTypeImpl<Boolean> {
        @Override
        public void write(@NotNull NetworkBuffer buffer, Boolean value) {
            buffer.ensureSize(1);
            buffer.nioBuffer.put(buffer.writeIndex(), value ? (byte) 1 : (byte) 0);
            buffer.writeIndex += 1;
        }

        @Override
        public Boolean read(@NotNull NetworkBuffer buffer) {
            final byte value = buffer.nioBuffer.get(buffer.readIndex());
            buffer.readIndex += 1;
            return value == 1;
        }
    }

    record ByteType() implements NetworkBufferTypeImpl<Byte> {
        @Override
        public void write(@NotNull NetworkBuffer buffer, Byte value) {
            buffer.ensureSize(1);
            buffer.nioBuffer.put(buffer.writeIndex(), value);
            buffer.writeIndex += 1;
        }

        @Override
        public Byte read(@NotNull NetworkBuffer buffer) {
            final byte value = buffer.nioBuffer.get(buffer.readIndex());
            buffer.readIndex += 1;
            return value;
        }
    }

    record ShortType() implements NetworkBufferTypeImpl<Short> {
        @Override
        public void write(@NotNull NetworkBuffer buffer, Short value) {
            buffer.ensureSize(2);
            buffer.nioBuffer.putShort(buffer.writeIndex(), value);
            buffer.writeIndex += 2;
        }

        @Override
        public Short read(@NotNull NetworkBuffer buffer) {
            final short value = buffer.nioBuffer.getShort(buffer.readIndex());
            buffer.readIndex += 2;
            return value;
        }
    }

    record UnsignedShortType() implements NetworkBufferTypeImpl<Integer> {
        @Override
        public void write(@NotNull NetworkBuffer buffer, Integer value) {
            buffer.ensureSize(2);
            buffer.nioBuffer.putShort(buffer.writeIndex(), (short) (value & 0xFFFF));
            buffer.writeIndex += 2;
        }

        @Override
        public Integer read(@NotNull NetworkBuffer buffer) {
            final short value = buffer.nioBuffer.getShort(buffer.readIndex());
            buffer.readIndex += 2;
            return value & 0xFFFF;
        }
    }

    record IntType() implements NetworkBufferTypeImpl<Integer> {
        @Override
        public void write(@NotNull NetworkBuffer buffer, Integer value) {
            buffer.ensureSize(4);
            buffer.nioBuffer.putInt(buffer.writeIndex(), value);
            buffer.writeIndex += 4;
        }

        @Override
        public Integer read(@NotNull NetworkBuffer buffer) {
            final int value = buffer.nioBuffer.getInt(buffer.readIndex());
            buffer.readIndex += 4;
            return value;
        }
    }

    record LongType() implements NetworkBufferTypeImpl<Long> {
        @Override
        public void write(@NotNull NetworkBuffer buffer, Long value) {
            buffer.ensureSize(8);
            buffer.nioBuffer.putLong(buffer.writeIndex(), value);
            buffer.writeIndex += 8;
        }

        @Override
        public Long read(@NotNull NetworkBuffer buffer) {
            final long value = buffer.nioBuffer.getLong(buffer.readIndex());
            buffer.readIndex += 8;
            return value;
        }
    }

    record FloatType() implements NetworkBufferTypeImpl<Float> {
        @Override
        public void write(@NotNull NetworkBuffer buffer, Float value) {
            buffer.ensureSize(4);
            buffer.nioBuffer.putFloat(buffer.writeIndex(), value);
            buffer.writeIndex += 4;
        }

        @Override
        public Float read(@NotNull NetworkBuffer buffer) {
            final float value = buffer.nioBuffer.getFloat(buffer.readIndex());
            buffer.readIndex += 4;
            return value;
        }
    }

    record DoubleType() implements NetworkBufferTypeImpl<Double> {
        @Override
        public void write(@NotNull NetworkBuffer buffer, Double value) {
            buffer.ensureSize(8);
            buffer.nioBuffer.putDouble(buffer.writeIndex(), value);
            buffer.writeIndex += 8;
        }

        @Override
        public Double read(@NotNull NetworkBuffer buffer) {
            final double value = buffer.nioBuffer.getDouble(buffer.readIndex());
            buffer.readIndex += 8;
            return value;
        }
    }

    record VarIntType() implements NetworkBufferTypeImpl<Integer> {
        @Override
        public void write(@NotNull NetworkBuffer buffer, Integer boxed) {
            final int value = boxed;
            final int index = buffer.writeIndex();
            if ((value & (0xFFFFFFFF << 7)) == 0) {
                buffer.ensureSize(1);
                buffer.nioBuffer.put(index, (byte) value);
                buffer.writeIndex += 1;
            } else if ((value & (0xFFFFFFFF << 14)) == 0) {
                buffer.ensureSize(2);
                buffer.nioBuffer.putShort(index, (short) ((value & 0x7F | 0x80) << 8 | (value >>> 7)));
                buffer.writeIndex += 2;
            } else if ((value & (0xFFFFFFFF << 21)) == 0) {
                buffer.ensureSize(3);
                var nio = buffer.nioBuffer;
                nio.put(index, (byte) (value & 0x7F | 0x80));
                nio.put(index + 1, (byte) ((value >>> 7) & 0x7F | 0x80));
                nio.put(index + 2, (byte) (value >>> 14));
                buffer.writeIndex += 3;
            } else if ((value & (0xFFFFFFFF << 28)) == 0) {
                buffer.ensureSize(4);
                var nio = buffer.nioBuffer;
                nio.putInt(index, (value & 0x7F | 0x80) << 24 | (((value >>> 7) & 0x7F | 0x80) << 16)
                        | ((value >>> 14) & 0x7F | 0x80) << 8 | (value >>> 21));
                buffer.writeIndex += 4;
            } else {
                buffer.ensureSize(5);
                var nio = buffer.nioBuffer;
                nio.putInt(index, (value & 0x7F | 0x80) << 24 | ((value >>> 7) & 0x7F | 0x80) << 16
                        | ((value >>> 14) & 0x7F | 0x80) << 8 | ((value >>> 21) & 0x7F | 0x80));
                nio.put(index + 4, (byte) (value >>> 28));
                buffer.writeIndex += 5;
            }
        }

        @Override
        public Integer read(@NotNull NetworkBuffer buffer) {
            int index = buffer.readIndex();
            // https://github.com/jvm-profiling-tools/async-profiler/blob/a38a375dc62b31a8109f3af97366a307abb0fe6f/src/converter/one/jfr/JfrReader.java#L393
            int result = 0;
            for (int shift = 0; ; shift += 7) {
                byte b = buffer.nioBuffer.get(index++);
                result |= (b & 0x7f) << shift;
                if (b >= 0) {
                    buffer.readIndex += index - buffer.readIndex();
                    return result;
                }
            }
        }
    }

    record VarLongType() implements NetworkBufferTypeImpl<Long> {
        @Override
        public void write(@NotNull NetworkBuffer buffer, Long value) {
            buffer.ensureSize(10);
            int size = 0;
            while (true) {
                if ((value & ~((long) SEGMENT_BITS)) == 0) {
                    buffer.nioBuffer.put(buffer.writeIndex() + size, (byte) value.intValue());
                    buffer.writeIndex += size + 1;
                    return;
                }
                buffer.nioBuffer.put(buffer.writeIndex() + size, (byte) (value & SEGMENT_BITS | CONTINUE_BIT));
                size++;
                // Note: >>> means that the sign bit is shifted with the rest of the number rather than being left alone
                value >>>= 7;
            }
        }

        @Override
        public Long read(@NotNull NetworkBuffer buffer) {
            int length = 0;
            long value = 0;
            int position = 0;
            byte currentByte;
            while (true) {
                currentByte = buffer.nioBuffer.get(buffer.readIndex() + length);
                length++;
                value |= (long) (currentByte & SEGMENT_BITS) << position;
                if ((currentByte & CONTINUE_BIT) == 0) break;
                position += 7;
                if (position >= 64) throw new RuntimeException("VarLong is too big");
            }
            buffer.readIndex += length;
            return value;
        }
    }

    record RawBytesType() implements NetworkBufferTypeImpl<byte[]> {
        @Override
        public void write(@NotNull NetworkBuffer buffer, byte[] value) {
            buffer.ensureSize(value.length);
            buffer.nioBuffer.put(buffer.writeIndex(), value);
            buffer.writeIndex += value.length;
        }

        @Override
        public byte[] read(@NotNull NetworkBuffer buffer) {
            final int limit = buffer.nioBuffer.limit();
            final int length = limit - buffer.readIndex();
            assert length > 0 : "Invalid remaining: " + length;
            final byte[] bytes = new byte[length];
            buffer.nioBuffer.get(buffer.readIndex(), bytes);
            buffer.readIndex += length;
            return bytes;
        }
    }

    record StringType() implements NetworkBufferTypeImpl<String> {
        @Override
        public void write(@NotNull NetworkBuffer buffer, String value) {
            final byte[] bytes = value.getBytes(StandardCharsets.UTF_8);
            buffer.write(VAR_INT, bytes.length);
            buffer.write(RAW_BYTES, bytes);
        }

        @Override
        public String read(@NotNull NetworkBuffer buffer) {
            final int length = buffer.read(VAR_INT);
            final int remaining = buffer.nioBuffer.limit() - buffer.readIndex();
            Check.argCondition(length > remaining, "String is too long (length: {0}, readable: {1})", length, remaining);
            byte[] bytes = new byte[length];
            buffer.nioBuffer.get(buffer.readIndex(), bytes);
            buffer.readIndex += length;
            return new String(bytes, StandardCharsets.UTF_8);
        }
    }

    record NbtType() implements NetworkBufferTypeImpl<BinaryTag> {
        @Override
        public void write(@NotNull NetworkBuffer buffer, BinaryTag value) {
            BinaryTagWriter nbtWriter = buffer.nbtWriter;
            if (nbtWriter == null) {
                nbtWriter = new BinaryTagWriter(new DataOutputStream(new OutputStream() {
                    @Override
                    public void write(int b) {
                        buffer.write(BYTE, (byte) b);
                    }
                }));
                buffer.nbtWriter = nbtWriter;
            }
            try {
                nbtWriter.writeNameless(value);
            } catch (IOException e) {
                throw new RuntimeException(e);
            }
        }

        @Override
        public BinaryTag read(@NotNull NetworkBuffer buffer) {
            BinaryTagReader nbtReader = buffer.nbtReader;
            if (nbtReader == null) {
                nbtReader = new BinaryTagReader(new DataInputStream(new InputStream() {
                    @Override
                    public int read() {
                        return buffer.read(BYTE) & 0xFF;
                    }

                    @Override
                    public int available() {
                        return buffer.readableBytes();
                    }
                }));
                buffer.nbtReader = nbtReader;
            }
            try {
                return nbtReader.readNameless();
            } catch (IOException e) {
                throw new RuntimeException(e);
            }
        }
    }

    record BlockPositionType() implements NetworkBufferTypeImpl<Point> {
        @Override
        public void write(@NotNull NetworkBuffer buffer, Point value) {
            final int blockX = value.blockX();
            final int blockY = value.blockY();
            final int blockZ = value.blockZ();
            final long longPos = (((long) blockX & 0x3FFFFFF) << 38) |
                    (((long) blockZ & 0x3FFFFFF) << 12) |
                    ((long) blockY & 0xFFF);
            buffer.write(LONG, longPos);
        }

        @Override
        public Point read(@NotNull NetworkBuffer buffer) {
            final long value = buffer.read(LONG);
            final int x = (int) (value >> 38);
            final int y = (int) (value << 52 >> 52);
            final int z = (int) (value << 26 >> 38);
            return new Vec(x, y, z);
        }
    }

    record ComponentType() implements NetworkBufferTypeImpl<Component> {
        @Override
        public void write(@NotNull NetworkBuffer buffer, Component value) {
            final BinaryTag nbt = NbtComponentSerializer.nbt().serialize(value);
            buffer.write(NBT, nbt);
        }

        @Override
        public Component read(@NotNull NetworkBuffer buffer) {
            final BinaryTag nbt = buffer.read(NBT);
            return NbtComponentSerializer.nbt().deserialize(nbt);
        }
    }

    record JsonComponentType() implements NetworkBufferTypeImpl<Component> {
        @Override
        public void write(@NotNull NetworkBuffer buffer, Component value) {
            final String json = GsonComponentSerializer.gson().serialize(value);
            buffer.write(STRING, json);
        }

        @Override
        public Component read(@NotNull NetworkBuffer buffer) {
            final String json = buffer.read(STRING);
            return GsonComponentSerializer.gson().deserialize(json);
        }
    }

    record UUIDType() implements NetworkBufferTypeImpl<UUID> {
        @Override
        public void write(@NotNull NetworkBuffer buffer, java.util.UUID value) {
            buffer.write(LONG, value.getMostSignificantBits());
            buffer.write(LONG, value.getLeastSignificantBits());
        }

        @Override
        public java.util.UUID read(@NotNull NetworkBuffer buffer) {
            final long mostSignificantBits = buffer.read(LONG);
            final long leastSignificantBits = buffer.read(LONG);
            return new UUID(mostSignificantBits, leastSignificantBits);
        }
    }

    record ByteArrayType() implements NetworkBufferTypeImpl<byte[]> {
        @Override
        public void write(@NotNull NetworkBuffer buffer, byte[] value) {
            buffer.write(VAR_INT, value.length);
            buffer.write(RAW_BYTES, value);
        }

        @Override
        public byte[] read(@NotNull NetworkBuffer buffer) {
            final int length = buffer.read(VAR_INT);
            final byte[] bytes = new byte[length];
            buffer.nioBuffer.get(buffer.readIndex(), bytes);
            buffer.readIndex += length;
            return bytes;
        }
    }

    record LongArrayType() implements NetworkBufferTypeImpl<long[]> {
        @Override
        public void write(@NotNull NetworkBuffer buffer, long[] value) {
            buffer.write(VAR_INT, value.length);
            for (long l : value) buffer.write(LONG, l);
        }

        @Override
        public long[] read(@NotNull NetworkBuffer buffer) {
            final int length = buffer.read(VAR_INT);
            final long[] longs = new long[length];
            for (int i = 0; i < length; i++) longs[i] = buffer.read(LONG);
            return longs;
        }
    }

    record VarIntArrayType() implements NetworkBufferTypeImpl<int[]> {
        @Override
        public void write(@NotNull NetworkBuffer buffer, int[] value) {
            buffer.write(VAR_INT, value.length);
            for (int i : value) buffer.write(VAR_INT, i);
        }

        @Override
        public int[] read(@NotNull NetworkBuffer buffer) {
            final int length = buffer.read(VAR_INT);
            final int[] ints = new int[length];
            for (int i = 0; i < length; i++) ints[i] = buffer.read(VAR_INT);
            return ints;
        }
    }

    record VarLongArrayType() implements NetworkBufferTypeImpl<long[]> {
        @Override
        public void write(@NotNull NetworkBuffer buffer, long[] value) {
            buffer.write(VAR_INT, value.length);
            for (long l : value) buffer.write(VAR_LONG, l);
        }

        @Override
        public long[] read(@NotNull NetworkBuffer buffer) {
            final int length = buffer.read(VAR_INT);
            final long[] longs = new long[length];
            for (int i = 0; i < length; i++) longs[i] = buffer.read(VAR_LONG);
            return longs;
        }
    }

    // METADATA

    record BlockStateType() implements NetworkBufferTypeImpl<Integer> {
        @Override
        public void write(@NotNull NetworkBuffer buffer, Integer value) {
            buffer.write(VAR_INT, value);
        }

        @Override
        public Integer read(@NotNull NetworkBuffer buffer) {
            return buffer.read(VAR_INT);
        }
    }

    record VillagerDataType() implements NetworkBufferTypeImpl<int[]> {
        @Override
        public void write(@NotNull NetworkBuffer buffer, int[] value) {
            buffer.write(VAR_INT, value[0]);
            buffer.write(VAR_INT, value[1]);
            buffer.write(VAR_INT, value[2]);
        }

        @Override
        public int[] read(@NotNull NetworkBuffer buffer) {
            final int[] value = new int[3];
            value[0] = buffer.read(VAR_INT);
            value[1] = buffer.read(VAR_INT);
            value[2] = buffer.read(VAR_INT);
            return value;
        }
    }

    record DeathLocationType() implements NetworkBufferTypeImpl<WorldPos> {
        @Override
        public void write(@NotNull NetworkBuffer buffer, WorldPos value) {
            buffer.writeOptional(value);
        }

        @Override
        public WorldPos read(@NotNull NetworkBuffer buffer) {
            return buffer.readOptional(WorldPos::new);
        }
    }

    record Vector3Type() implements NetworkBufferTypeImpl<Point> {
        @Override
        public void write(@NotNull NetworkBuffer buffer, Point value) {
            buffer.write(FLOAT, (float) value.x());
            buffer.write(FLOAT, (float) value.y());
            buffer.write(FLOAT, (float) value.z());
        }

        @Override
        public Point read(@NotNull NetworkBuffer buffer) {
            final float x = buffer.read(FLOAT);
            final float y = buffer.read(FLOAT);
            final float z = buffer.read(FLOAT);
            return new Vec(x, y, z);
        }
    }

    record Vector3DType() implements NetworkBufferTypeImpl<Point> {
        @Override
        public void write(@NotNull NetworkBuffer buffer, Point value) {
            buffer.write(DOUBLE, value.x());
            buffer.write(DOUBLE, value.y());
            buffer.write(DOUBLE, value.z());
        }

        @Override
        public Point read(@NotNull NetworkBuffer buffer) {
            final double x = buffer.read(DOUBLE);
            final double y = buffer.read(DOUBLE);
            final double z = buffer.read(DOUBLE);
            return new Vec(x, y, z);
        }
    }

    record QuaternionType() implements NetworkBufferTypeImpl<float[]> {
        @Override
        public void write(@NotNull NetworkBuffer buffer, float[] value) {
            buffer.write(FLOAT, value[0]);
            buffer.write(FLOAT, value[1]);
            buffer.write(FLOAT, value[2]);
            buffer.write(FLOAT, value[3]);
        }

        @Override
        public float[] read(@NotNull NetworkBuffer buffer) {
            final float x = buffer.read(FLOAT);
            final float y = buffer.read(FLOAT);
            final float z = buffer.read(FLOAT);
            final float w = buffer.read(FLOAT);
            return new float[]{x, y, z, w};
        }
    }

    record ParticleType() implements NetworkBufferTypeImpl<Particle> {
        @Override
        public void write(@NotNull NetworkBuffer buffer, Particle value) {
            Check.stateCondition(value.data() != null && !value.data().validate(value.id()), "Particle data {0} is not valid for this particle type {1}", value.data(), value.namespace());
            Check.stateCondition(value.data() == null && ParticleData.requiresData(value.id()), "Particle data is required for this particle type {0}", value.namespace());
            buffer.write(VAR_INT, value.id());
            if (value.data() != null) value.data().write(buffer);
        }

        @Override
        public Particle read(@NotNull NetworkBuffer buffer) {
            throw new UnsupportedOperationException("Cannot read a particle from the network buffer");
        }
    }

    record ColorType() implements NetworkBufferTypeImpl<Color> {
        @Override
        public void write(@NotNull NetworkBuffer buffer, Color value) {
            buffer.write(NetworkBuffer.INT, value.asRGB());
        }

        @Override
        public Color read(@NotNull NetworkBuffer buffer) {
            return new Color(buffer.read(NetworkBuffer.INT));
        }
    }

    static <T extends Enum<?>> NetworkBufferTypeImpl<T> fromEnum(Class<T> enumClass) {
        return new NetworkBufferTypeImpl<>() {
            @Override
            public void write(@NotNull NetworkBuffer buffer, T value) {
                buffer.writeEnum(enumClass, value);
            }

            @Override
            public T read(@NotNull NetworkBuffer buffer) {
                return buffer.readEnum(enumClass);
            }
        };
    }

    static <T> NetworkBufferTypeImpl<T> fromOptional(Type<T> optionalType) {
        return new NetworkBufferTypeImpl<>() {
            @Override
            public void write(@NotNull NetworkBuffer buffer, T value) {
                buffer.writeOptional(optionalType, value);
            }

            @Override
            public T read(@NotNull NetworkBuffer buffer) {
                return buffer.readOptional(optionalType);
            }
        };
    }
}<|MERGE_RESOLUTION|>--- conflicted
+++ resolved
@@ -4,16 +4,12 @@
 import net.kyori.adventure.text.Component;
 import net.kyori.adventure.text.serializer.gson.GsonComponentSerializer;
 import net.minestom.server.adventure.serializer.nbt.NbtComponentSerializer;
-import net.minestom.server.color.Color;
 import net.minestom.server.coordinate.Point;
 import net.minestom.server.coordinate.Vec;
 import net.minestom.server.network.packet.server.play.data.WorldPos;
 import net.minestom.server.particle.Particle;
 import net.minestom.server.particle.data.ParticleData;
-<<<<<<< HEAD
-=======
 import net.minestom.server.utils.Unit;
->>>>>>> 323c75f8
 import net.minestom.server.utils.nbt.BinaryTagReader;
 import net.minestom.server.utils.nbt.BinaryTagWriter;
 import net.minestom.server.utils.validate.Check;
@@ -29,16 +25,6 @@
     int SEGMENT_BITS = 0x7F;
     int CONTINUE_BIT = 0x80;
 
-<<<<<<< HEAD
-    record NothingType<T>() implements NetworkBufferTypeImpl<T> {
-        @Override
-        public void write(@NotNull NetworkBuffer buffer, T value) {
-        }
-
-        @Override
-        public T read(@NotNull NetworkBuffer buffer) {
-            return null;
-=======
     record UnitType() implements NetworkBufferTypeImpl<Unit> {
         @Override
         public void write(@NotNull NetworkBuffer buffer, Unit value) {
@@ -47,7 +33,6 @@
         @Override
         public Unit read(@NotNull NetworkBuffer buffer) {
             return Unit.INSTANCE;
->>>>>>> 323c75f8
         }
     }
 
@@ -595,18 +580,6 @@
         }
     }
 
-    record ColorType() implements NetworkBufferTypeImpl<Color> {
-        @Override
-        public void write(@NotNull NetworkBuffer buffer, Color value) {
-            buffer.write(NetworkBuffer.INT, value.asRGB());
-        }
-
-        @Override
-        public Color read(@NotNull NetworkBuffer buffer) {
-            return new Color(buffer.read(NetworkBuffer.INT));
-        }
-    }
-
     static <T extends Enum<?>> NetworkBufferTypeImpl<T> fromEnum(Class<T> enumClass) {
         return new NetworkBufferTypeImpl<>() {
             @Override
