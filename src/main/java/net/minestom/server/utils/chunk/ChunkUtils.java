package net.minestom.server.utils.chunk;

import it.unimi.dsi.fastutil.longs.LongArrayList;
import it.unimi.dsi.fastutil.longs.LongList;
import net.minestom.server.instance.Chunk;
import net.minestom.server.instance.Instance;
import net.minestom.server.utils.BlockPosition;
import net.minestom.server.utils.MathUtils;
import net.minestom.server.utils.Position;

public final class ChunkUtils {

    private ChunkUtils() {

    }

    /**
     * Get if a chunk is loaded
     *
     * @param chunk the chunk to check
     * @return true if the chunk is loaded, false otherwise
     */
    public static boolean isLoaded(Chunk chunk) {
        return chunk != null && chunk.isLoaded();
    }

    /**
     * Get if a chunk is loaded
     *
     * @param instance the instance to check
     * @param x        instance X coordinate
     * @param z        instance Z coordinate
     * @return true if the chunk is loaded, false otherwise
     */
    public static boolean isLoaded(Instance instance, float x, float z) {
        final int chunkX = getChunkCoordinate((int) x);
        final int chunkZ = getChunkCoordinate((int) z);

        final Chunk chunk = instance.getChunk(chunkX, chunkZ);
        return isLoaded(chunk);
    }

    /**
     * @param xz the instance coordinate to convert
     * @return the chunk X or Z based on the argument
     */
    public static int getChunkCoordinate(int xz) {
        // Assume Chunk.CHUNK_SIZE_X == Chunk.CHUNK_SIZE_Z
        return Math.floorDiv(xz, Chunk.CHUNK_SIZE_X);
    }

    /**
     * Get the chunk index of chunk coordinates
     *
     * @param chunkX the chunk X
     * @param chunkZ the chunk Z
     * @return a number storing the chunk X and Z
     */
    public static long getChunkIndex(int chunkX, int chunkZ) {
        return (((long) chunkX) << 32) | (chunkZ & 0xffffffffL);
    }

    public static long getChunkIndexWithSection(int chunkX, int chunkZ, int section) {
        long l = 0L;
        l |= ((long) chunkX & 4194303L) << 42;
        l |= ((long) section & 1048575L);
        l |= ((long) chunkZ & 4194303L) << 20;
        return l;
    }

    /**
     * Convert a chunk index to its chunk X position
     *
     * @param index the chunk index computed by {@link #getChunkIndex(int, int)}
     * @return the chunk X based on the index
     */
    public static int getChunkCoordX(long index) {
        return (int) (index >> 32);
    }

    /**
     * Convert a chunk index to its chunk Z position
     *
     * @param index the chunk index computed by {@link #getChunkIndex(int, int)}
     * @return the chunk Z based on the index
     */
    public static int getChunkCoordZ(long index) {
<<<<<<< HEAD
        //final int chunkX = (int) (index >> 32);
        //final int chunkZ = (int) index;
=======
>>>>>>> 6c6f470b
        return (int) index;
    }

    public static short getLocalBlockPosAsShort(int x, int y, int z) {
        x = x % Chunk.CHUNK_SIZE_X;
        z = z % Chunk.CHUNK_SIZE_Z;
        return (short) (x << 8 | y << 4 | z);
    }

    public static int getSectionAt(int y) {
        return y / Chunk.CHUNK_SECTION_SIZE;
    }

    /**
     * Get the chunks in range of a position
     *
     * @param position the initial position
     * @param range    how far should it retrieves chunk
     * @return an array containing chunks index
     */
    public static long[] getChunksInRange(final Position position, int range) {
        range = range * 2;
        long[] visibleChunks = new long[MathUtils.square(range + 1)];
        final int startLoop = -(range / 2);
        final int endLoop = range / 2 + 1;
        int counter = 0;
        for (int x = startLoop; x < endLoop; x++) {
            for (int z = startLoop; z < endLoop; z++) {
                final int chunkX = getChunkCoordinate((int) (position.getX() + Chunk.CHUNK_SIZE_X * x));
                final int chunkZ = getChunkCoordinate((int) (position.getZ() + Chunk.CHUNK_SIZE_Z * z));
                visibleChunks[counter++] = getChunkIndex(chunkX, chunkZ);
            }
        }
        return visibleChunks;
    }

    /**
     * Get all the loaded neighbours of a chunk and itself, no diagonals
     *
     * @param instance the instance of the chunks
     * @param chunkX   the chunk X
     * @param chunkZ   the chunk Z
     * @return an array containing all the loaded neighbours chunk index
     */
    public static long[] getNeighbours(Instance instance, int chunkX, int chunkZ) {
        LongList chunks = new LongArrayList();
        // Constants used to loop through the neighbors
        final int[] posX = {1, 0, -1};
        final int[] posZ = {1, 0, -1};

        for (int x : posX) {
            for (int z : posZ) {

                // No diagonal check
                if ((Math.abs(x) + Math.abs(z)) == 2)
                    continue;

                final int targetX = chunkX + x;
                final int targetZ = chunkZ + z;
                final Chunk chunk = instance.getChunk(targetX, targetZ);
                if (ChunkUtils.isLoaded(chunk)) {
                    // Chunk is loaded, add it
                    final long index = getChunkIndex(targetX, targetZ);
                    chunks.add(index);
                }

            }
        }
        return chunks.toArray(new long[0]);
    }

    /**
     * Get the block index of a position
     *
     * @param x the block X
     * @param y the block Y
     * @param z the block Z
     * @return an index which can be used to store and retrieve later data linked to a block position
     */
    public static int getBlockIndex(int x, int y, int z) {
        x = x % Chunk.CHUNK_SIZE_X;
        z = z % Chunk.CHUNK_SIZE_Z;

        short index = (short) (x & 0x000F);
        index |= (y << 4) & 0x0FF0;
        index |= (z << 12) & 0xF000;
        return index & 0xffff;
    }

    /**
     * @param index  an index computed from {@link #getBlockIndex(int, int, int)}
     * @param chunkX the chunk X
     * @param chunkZ the chunk Z
     * @return the instance position of the block located in {@code index}
     */
    public static BlockPosition getBlockPosition(int index, int chunkX, int chunkZ) {
        final int x = blockIndexToPositionX(index, chunkX);
        final int y = blockIndexToPositionY(index);
        final int z = blockIndexToPositionZ(index, chunkZ);
        return new BlockPosition(x, y, z);
    }

    /**
     * Convert a block chunk index to its instance position X
     *
     * @param index  the block chunk index from {@link #getBlockIndex(int, int, int)}
     * @param chunkX the chunk X
     * @return the X coordinate of the block index
     */
    public static int blockIndexToPositionX(int index, int chunkX) {
        int x = (byte) (index & 0xF);
        x += Chunk.CHUNK_SIZE_X * chunkX;
        return x;
    }

    /**
     * Convert a block chunk index to its instance position Y
     *
     * @param index the block chunk index from {@link #getBlockIndex(int, int, int)}
     * @return the Y coordinate of the block index
     */
    public static int blockIndexToPositionY(int index) {
        return (index >>> 4 & 0xFF);
    }

    /**
     * Convert a block chunk index to its instance position Z
     *
     * @param index  the block chunk index from {@link #getBlockIndex(int, int, int)}
     * @param chunkZ the chunk Z
     * @return the Z coordinate of the block index
     */
    public static int blockIndexToPositionZ(int index, int chunkZ) {
        int z = (byte) (index >> 12 & 0xF);
        z += Chunk.CHUNK_SIZE_Z * chunkZ;
        return z;
    }

    /**
     * Convert a block index to a chunk position X
     *
     * @param index an index computed from {@link #getBlockIndex(int, int, int)}
     * @return the chunk position X (O-15) of the specified index
     */
    public static int blockIndexToChunkPositionX(int index) {
        return blockIndexToPositionX(index, 0);
    }

    /**
     * Convert a block index to a chunk position Y
     *
     * @param index an index computed from {@link #getBlockIndex(int, int, int)}
     * @return the chunk position Y (O-255) of the specified index
     */
    public static int blockIndexToChunkPositionY(int index) {
        return blockIndexToPositionY(index);
    }

    /**
     * Convert a block index to a chunk position Z
     *
     * @param index an index computed from {@link #getBlockIndex(int, int, int)}
     * @return the chunk position Z (O-15) of the specified index
     */
    public static int blockIndexToChunkPositionZ(int index) {
        return blockIndexToPositionZ(index, 0);
    }

}<|MERGE_RESOLUTION|>--- conflicted
+++ resolved
@@ -85,11 +85,6 @@
      * @return the chunk Z based on the index
      */
     public static int getChunkCoordZ(long index) {
-<<<<<<< HEAD
-        //final int chunkX = (int) (index >> 32);
-        //final int chunkZ = (int) index;
-=======
->>>>>>> 6c6f470b
         return (int) index;
     }
 
